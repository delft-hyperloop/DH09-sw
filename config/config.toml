--- conflicted
+++ resolved
@@ -1,13 +1,8 @@
 [gs]
 ip = [192,168,0,52]
 # ip = [127,0,0,1]
-<<<<<<< HEAD
-ip = [192,168,1,22]
-# ip = [169,254,218,60]
-=======
 # ip = [192,168,1,19]
 # ip = [192,168,0,52]
->>>>>>> 1fd913a6
 force = true 
 port = 6949
 buffer_size = 1460 # this is the MAXIMUM size of messages transmitted, in bytes.
