--- conflicted
+++ resolved
@@ -1,22 +1,8 @@
 [target.thumbv7em-none-eabihf]
 # add `-d cpu,guest_errors` to debug guest errors
-<<<<<<< HEAD
-runner = "probe-rs run --chip STM32H753ZITx"
-=======
 # runner = "qemu-system-arm -cpu cortex-m7 -machine mps2-an500 -nographic -semihosting-config enable=on,target=native -kernel"
 #runner = "arch gdb-multiarch -q -x openocd.gdb"
 runner = "probe-rs run --chip STM32h753zitx --probe 0483:374e:004E003C3233511239363634"
-
-[env]
-DEFMT_LOG="info"
-
-[target.'cfg(all(target_arch = "arm", target_os = "none"))']
-# uncomment ONE of these three option to make `cargo run` start a GDB session
-# which option to pick depends on your system
-# runner = "arm-none-eabi-gdb -q -x openocd.gdb"
-# runner = "gdb-multiarch -q -x openocd.gdb"
->>>>>>> 25c60f7d
-# runner = "gdb -q -x openocd.gdb"
 
 [target.'cfg(all(target_arch = "arm", target_os = "none"))']
 rustflags = [
