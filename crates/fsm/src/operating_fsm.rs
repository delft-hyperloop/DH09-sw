use core::sync::atomic::Ordering;

use crate::commons::data::Event;
use crate::commons::data::PriorityEventPubSub;
use crate::commons::traits::Runner;
use crate::commons::traits::Transition;
use crate::impl_runner_get_sub_channel;
use crate::impl_transition;
use crate::main_fsm::{LEVITATION_STATE, PROPULSION_STATE, HIGH_VOLTAGE_STATE};

/// Enum representing the different states that the `OperatingFSM` will be in.
#[derive(Clone, PartialEq, Debug, Copy)]
pub(super) enum OperatingStates {
    Demo,
    Accelerating,
    Braking,
    Cruising,
}

pub(super) struct OperatingFSM {
    state: OperatingStates,
    priority_event_pub_sub: PriorityEventPubSub,
<<<<<<< HEAD
    // peripherals: // TODO
=======
>>>>>>> e0645d2b
}

impl OperatingFSM {
    pub fn new(priority_event_pub_sub: PriorityEventPubSub) -> Self {
        Self {
            state: OperatingStates::Demo,
            priority_event_pub_sub,
        }
    }

    /// Handles the events published to the event channel or the emergency
    /// channel
    ///
    /// This method transitions the `OperatingFSM` from one state to another
    /// depending on which state it currently is in and what event it
    /// received. If it receives an event that it wasn't expecting in the
    /// current state or if it's meant for one of the other sub-FSMs, it
    /// ignores it.
    ///
    /// # Parameters:
    /// - `event`: Event that can cause a transition in the FSM.
    ///
    /// # Returns:
    /// - `false`: If the FSM receives a `StopSubFSMs` event
    /// - `true`: Otherwise
    async fn handle(&mut self, event: Event) -> bool {
        // Didn't include emergency event here. It shouldn't be handled here, and it will
        // be useful to see the state in which this was when the emergency
        // happened.
        match (&self.state, event) {
            (
                OperatingStates::Demo,
                Event::Accelerate {
                    velocity_profile: _velocity_profile,
                },
            ) => {
                if HIGH_VOLTAGE_STATE.load(Ordering::Relaxed)
                    && LEVITATION_STATE.load(Ordering::Relaxed)
                    && PROPULSION_STATE.load(Ordering::Relaxed)
                {
                    self.transition(OperatingStates::Accelerating, None).await;
                }
            }
            (OperatingStates::Demo, Event::ShutDown) => return false,
            (OperatingStates::Accelerating, Event::Cruise) => {
                self.transition(OperatingStates::Cruising, None).await
            }
            (OperatingStates::Accelerating, Event::Brake) => {
                self.transition(OperatingStates::Braking, None).await
            }
            (OperatingStates::Cruising, Event::Brake) => {
                self.transition(OperatingStates::Braking, None).await
            }
            (OperatingStates::Braking, Event::Demo) => {
                loop {
                    // if speed == 0 { // TODO
                    self.transition(OperatingStates::Demo, None).await;
                    break;
                    // }
                }
            }
            _ => {}
        }
        true
    }
}

impl_runner_get_sub_channel!(OperatingFSM);
impl_transition!(OperatingFSM, OperatingStates);

/// Maps an index to a function that should be called upon entering a new state.
///
/// The indexes correspond to the index of each state in `OperatingStates`.
const ENTRY_FUNCTION_MAP: [fn(&mut OperatingFSM); 5] = [
    |op_fsm| (), // Demo
    |op_fsm| (), // Accelerating
    enter_braking,
    |op_fsm| (), // Cruising
    |op_fsm| (), // Shut Down
];

/// Maps an index to a function that should be called upon exiting a state.
///
/// The indexes correspond to the index of each state in `OperatingStates`.
const EXIT_FUNCTION_MAP: [fn(&mut OperatingFSM); 5] = [
    |op_fsm| (), // Demo
    |op_fsm| (), // Accelerating
    |op_fsm| (), // Braking
    |op_fsm| (), // Cruising
    |op_fsm| (), // Shut Down
];

fn enter_braking(op_fsm: &mut OperatingFSM) {
    // TODO: Send braking command to braking PCB
}<|MERGE_RESOLUTION|>--- conflicted
+++ resolved
@@ -20,10 +20,6 @@
 pub(super) struct OperatingFSM {
     state: OperatingStates,
     priority_event_pub_sub: PriorityEventPubSub,
-<<<<<<< HEAD
-    // peripherals: // TODO
-=======
->>>>>>> e0645d2b
 }
 
 impl OperatingFSM {
