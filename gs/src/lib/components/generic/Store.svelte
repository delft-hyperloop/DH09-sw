--- conflicted
+++ resolved
@@ -8,12 +8,6 @@
     $: store;
 </script>
 
-<<<<<<< HEAD
-<span class="text-{$latestTimestamp - $store.timestamp > STALE_DATA_TICKS ? 'surface' : $store.style === 'critical' ? 'error' : ($store.style || 'success')}-400">
-    {typeof $store.value === "number" ?
-        $store.value.toFixed(2) : $store.value} {$store.units}
-</span>
-=======
 <div class="flex flex-col">
     {#each $store as item, i}
         <span class="text-{i === 0 ? 'success' : 'warning'}-400">
@@ -21,5 +15,4 @@
         </span>
     {/each}
 </div>
->>>>>>> 7dd75f29
 
