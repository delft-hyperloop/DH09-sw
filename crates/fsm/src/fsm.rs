//! This module contains the struct used for the Main FSM.

use core::cmp::PartialEq;

use defmt::Format;
#[cfg(test)]
use embassy_sync::blocking_mutex::raw::NoopRawMutex;
#[cfg(test)]
use embassy_sync::mutex::Mutex;
use States::*;

use crate::entry_methods::enter_fault;
use crate::utils::data::Event;
use crate::utils::types::EventReceiver;
use crate::utils::types::EventSender;

/// Enum representing the different states that the `MainFSM` will be in
#[derive(Eq, PartialEq, Debug, Clone, Copy, Format)]
#[allow(dead_code)]
pub enum States {
    /// Initial state of the FSM
    Boot,
    /// Pretty self-explanatory :)
    ConnectedToGS,
    /// State for checking each subsystem
    SystemCheck,
    /// Idle state, SDC is open and emergency brakes are deployed
    Idle,
    /// Pre-charging the batteries before turning on high voltage
    PreCharge,
    /// High voltage is on, SDC is closed, emergency brakes are still deployed
    Active,
    /// SDC closed, brakes not deployed (SDC is armed)
    Demo,
    /// Pod is levitating
    Levitating,
    /// Pod is accelerating
    Accelerating,
    /// Pod is cruising
    Cruising,
    /// Pod is braking
    Braking,
    /// Discharge state for the high voltage current
    Discharge,
    /// State for charging the pod
    Charging,
    /// Fault/Emergency state - can be reached from any state and must cause
    /// emergency brake
    Fault,
}

/// The struct for the `MainFSM`
///
/// # Fields:
/// - `state`: The state in which the pod is in
/// - `event_receiver`: Object used for receive access to the event channel
#[derive(Debug, Copy, Clone)]
pub struct FSM {
    #[cfg(test)]
    state_mutex: &'static Mutex<NoopRawMutex, States>,
    state: States,
    event_receiver: EventReceiver,
    event_sender1: EventSender,
    event_sender2: EventSender,
}

impl FSM {
    /// Constructor for the `FSM` struct. Initializes the FSM in the `Boot`
    /// state.
    ///
    /// # Parameters:
    /// - `event_receiver`: Static reference to a receiver object from the
    ///   `PriorityChannel` used to transmit events
    ///
    /// # Returns:
    /// - A future for an instance of the `FSM` struct
    pub async fn new(
        // peripherals: // TODO: add peripherals
        event_receiver: EventReceiver,
        event_sender1: EventSender,
        event_sender2: EventSender,
        #[cfg(test)] state_mutex: &'static Mutex<NoopRawMutex, States>,
    ) -> Self {
        Self {
            state: Boot,
            event_receiver,
            event_sender1,
            event_sender2,
            #[cfg(test)]
            state_mutex,
        }
    }

    /// Executes an infinite loop which checks for
    /// events on the `PriorityChannel` and handles them using the
    /// `handle_events` method. It stops the loop if `handle_events` returns
    /// false. This case should only happen if the FSM receives
    /// the `ShutDown` event.
    pub async fn run(&mut self) {
        loop {
            let event = self.event_receiver.receive().await;

            defmt::info!(
                "{}: Received event: {:?}",
                core::any::type_name::<Self>(),
                event
            );

            if !self.handle_events(event).await {
                defmt::info!("{}: Stopping", core::any::type_name::<Self>());
                break;
            }
        }
    }

    /// Handles the events published to the event channel.
    ///
    /// This method transitions the `FSM` from one state to another
    /// depending on which state it currently is in and what event it
    /// received. If it receives an event that it wasn't expecting in the
    /// current state, it ignores it.
    ///
    /// # Parameters:
    /// - `event`: Event that can cause a transition in the FSM.
    ///
    /// # Returns:
    /// - `false`: If the FSM receives a `Quit` event
    /// - `true`: Otherwise
    async fn handle_events(&mut self, event: Event) -> bool {
        match (self.state, event) {
            (_, Event::Emergency { emergency_type: _ }) => self.transition(States::Fault).await,
            (_, Event::Fault) => self.transition(States::Fault).await,

            (States::Fault, Event::FaultFixed) => self.transition(SystemCheck).await,
            (States::Boot, Event::ConnectToGS) => self.transition(States::ConnectedToGS).await,
            (States::ConnectedToGS, Event::StartSystemCheck) => {
                self.transition(States::SystemCheck).await
            }
            (States::SystemCheck, Event::SystemCheckSuccess) => self.transition(States::Idle).await,
            (States::Idle, Event::StartPreCharge) => self.transition(States::PreCharge).await,
            (States::PreCharge, Event::Activate) => self.transition(States::Active).await,
            (States::Active, Event::Charge) => self.transition(States::Charging).await,
            (States::Charging, Event::StopCharge) => self.transition(States::Active).await,
            (States::Active, Event::EnterDemo) => self.transition(States::Demo).await,
            (States::Demo, Event::Discharge) => self.transition(States::Discharge).await,
            (States::Demo, Event::Levitate) => self.transition(States::Levitating).await,
            (States::Levitating, Event::StopLevitating) => self.transition(States::Demo).await,
            (States::Levitating, Event::Accelerate) => self.transition(States::Accelerating).await,
            (States::Accelerating, Event::Cruise) => self.transition(States::Cruising).await,
            (States::Accelerating, Event::Brake) => self.transition(States::Braking).await,
            (States::Cruising, Event::Brake) => self.transition(States::Braking).await,
            (States::Braking, Event::Stopped) => self.transition(States::Levitating).await,
            (States::Discharge, Event::EnterIdle) => self.transition(States::Idle).await,
            (States::Discharge, Event::ShutDown) => return false,

            #[cfg(test)]
            (_, Event::StopFSM) => return false,

            _ => {}
        }
        true
    }

    /// Returns the current state of the pod.
    pub async fn get_state(&self) -> States {
        self.state
    }

    /// Transitions the FSM to a new state while executing the
    /// former state's exit method and the new state's entry method.
    async fn transition(&mut self, new_state: States) {
<<<<<<< HEAD
        self.call_entry_method(self.state).await;
=======
        self.call_exit_method(self.state).await;
>>>>>>> 1fd913a6

        self.state = new_state;
        #[cfg(test)]
        {
            **self.state_mutex.lock().await = new_state;
        }

<<<<<<< HEAD
        self.call_exit_method(self.state).await;
=======
        self.call_entry_method(self.state).await;
        defmt::info!("Transitioned to state {}", self.state);
>>>>>>> 1fd913a6
    }

    /// Matches a state with its entry method and executes it. Should be called
    /// whenever a transition happens.
    async fn call_entry_method(&self, state: States) {
        match state {
            States::Fault => enter_fault().await,
            _ => {}
        }
    }

    ///Matches a state with its exit method and executes it. Should be called
    /// whenever a transition happens
    async fn call_exit_method(&self, state: States) {
        match state {
            _ => {}
        }
    }
}<|MERGE_RESOLUTION|>--- conflicted
+++ resolved
@@ -169,11 +169,7 @@
     /// Transitions the FSM to a new state while executing the
     /// former state's exit method and the new state's entry method.
     async fn transition(&mut self, new_state: States) {
-<<<<<<< HEAD
-        self.call_entry_method(self.state).await;
-=======
         self.call_exit_method(self.state).await;
->>>>>>> 1fd913a6
 
         self.state = new_state;
         #[cfg(test)]
@@ -181,12 +177,8 @@
             **self.state_mutex.lock().await = new_state;
         }
 
-<<<<<<< HEAD
-        self.call_exit_method(self.state).await;
-=======
         self.call_entry_method(self.state).await;
         defmt::info!("Transitioned to state {}", self.state);
->>>>>>> 1fd913a6
     }
 
     /// Matches a state with its entry method and executes it. Should be called
