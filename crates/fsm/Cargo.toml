[package]
name = "fsm"
version = "0.1.0"
edition = "2021"

[dependencies]
embassy-stm32.workspace = true
embassy-sync.workspace = true
embassy-boot.workspace = true
embassy-boot-stm32.workspace = true
embassy-executor.workspace = true
embassy-net.workspace = true
embassy-time.workspace = true
#embassy-executor = { git = "https://github.com/embassy-rs/embassy", rev = "af6fbb0ee19c5200bb4bafb9a10c7557fbcd460c", optional = true, default-features = false, features = ["executor-thread", "arch-cortex-m"] }
panic-halt.workspace = true
cortex-m.workspace = true
cortex-m-rt.workspace = true
cortex-m-semihosting.workspace = true
embedded-storage.workspace = true
embedded-io-async.workspace = true
rand_core.workspace = true
static_cell.workspace = true
heapless.workspace = true
<<<<<<< HEAD
defmt.workspace = true
=======
#once_cell = { version = "1.20.2" , features = ["critical-section"], default-features = false, optional = true}
defmt.workspace = true
log = "0.4.22"
embassy-futures.workspace = true
>>>>>>> e0645d2b

[lints.rust]
missing_docs = "warn"
missing_debug_implementations = "warn"
missing_copy_implementations = "warn"

[lints.clippy]
redundant_static_lifetimes = "allow"
missing_docs_in_private_items = "warn"
missing_safety_doc = "warn"
undocumented_unsafe_blocks = "warn"

[dev-dependencies]
embedded-test.workspace = true
defmt.workspace = true
defmt-rtt.workspace = true
rtt-target.workspace = true
#panic-rtt-target.workspace = true

[[test]]
name = "data"
harness = false
path = "src/tests/data.rs"

[[test]]
name = "main_fsm"
harness = false
path = "src/tests/main_fsm.rs"

[[test]]
name = "high_voltage_fsm"
harness = false
path = "src/tests/high_voltage_fsm.rs"

[lib]
name = "fsm"
path = "src/lib.rs"
doctest = false
harness = false
test=false
crate-type = ["lib"]<|MERGE_RESOLUTION|>--- conflicted
+++ resolved
@@ -21,14 +21,10 @@
 rand_core.workspace = true
 static_cell.workspace = true
 heapless.workspace = true
-<<<<<<< HEAD
-defmt.workspace = true
-=======
 #once_cell = { version = "1.20.2" , features = ["critical-section"], default-features = false, optional = true}
 defmt.workspace = true
 log = "0.4.22"
 embassy-futures.workspace = true
->>>>>>> e0645d2b
 
 [lints.rust]
 missing_docs = "warn"
