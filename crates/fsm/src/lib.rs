--- conflicted
+++ resolved
@@ -10,283 +10,10 @@
 #![no_main]
 
 pub mod commons;
-<<<<<<< HEAD
-mod emergency_fsm;
-mod high_voltage_fsm;
-mod levitation_fsm;
-mod operating_fsm;
-mod propulsion_fsm;
-mod tests;
-
-use core::cmp::PartialEq;
-use core::sync::atomic::AtomicBool;
-use core::sync::atomic::Ordering;
-
-use embassy_executor::Spawner;
-use embassy_sync::blocking_mutex::raw::CriticalSectionRawMutex;
-use embassy_sync::signal::Signal;
-use MainStates::*;
-
-use crate::commons::data::Event;
-use crate::commons::data::PriorityEventPubSub;
-use crate::commons::traits::Runner;
-use crate::commons::traits::Transition;
-use crate::commons::EmergencyChannel;
-use crate::commons::EventChannel;
-use crate::emergency_fsm::EmergencyFSM;
-use crate::high_voltage_fsm::HighVoltageFSM;
-use crate::levitation_fsm::LevitationFSM;
-use crate::operating_fsm::OperatingFSM;
-use crate::propulsion_fsm::PropulsionFSM;
-
-/// Enum representing the different states that the `MainFSM` will be in
-#[derive(Eq, PartialEq, Debug, Clone, Copy)]
-#[allow(dead_code)]
-enum MainStates {
-    SystemCheck,
-    Idle,
-    Charging,
-    Active,
-    FlashingCode,
-    Operating,
-}
-
-/// The struct for the `MainFSM`
-///
-/// # Fields:
-/// - `state`: The state in which the pod is in
-/// - `priority_event_pub_sub`: struct used for publishing and listening to
-///   events
-#[derive(Debug)]
-pub struct MainFSM {
-    state: MainStates,
-    // peripherals: // TODO: add peripherals
-    priority_event_pub_sub: PriorityEventPubSub,
-}
-
-/// Embassy signal used for running the sub-FSMs.
-///
-/// The `MainFSM` will send a signal to this upon entering the `Operating`
-/// state.
-static RUN_SUB_FSM: Signal<CriticalSectionRawMutex, bool> = Signal::new();
-
-/// Atomic bools used to expose the states of the sub-FSMs to each other. They
-/// indicate whether the system is active or not.
-pub(crate) static HIGH_VOLTAGE_STATE: AtomicBool = AtomicBool::new(false);
-pub(crate) static LEVITATION_STATE: AtomicBool = AtomicBool::new(false);
-pub(crate) static PROPULSION_STATE: AtomicBool = AtomicBool::new(false);
-pub(crate) static EMERGENCY_STATE: AtomicBool = AtomicBool::new(false);
-
-impl MainFSM {
-    /// Constructor for the `MainFSM` struct. Defines the sub-FSMs and spawns
-    /// embassy tasks for each one of them.
-    ///
-    /// # Parameters:
-    /// - `spawner`: The embassy spawner used to spawn the sub-FSM tasks
-    /// - `event_channel`: Static reference to the channel used for broadcasting
-    ///   normal events
-    /// - `emergency_channel`: Static reference to the channel used for
-    ///   broadcasting emergency events
-    ///
-    /// # Returns:
-    /// - An instance of the `MainFSM` struct
-    pub fn new(
-        spawner: Spawner,
-        // peripherals: // TODO: add peripherals
-        event_channel: &'static EventChannel,
-        emergency_channel: &'static EmergencyChannel,
-    ) -> Self {
-        let high_voltage_fsm = define_fsm!(HighVoltageFSM, event_channel, emergency_channel);
-        let emergency_fsm = define_fsm!(EmergencyFSM, event_channel, emergency_channel);
-        let operating_fsm = define_fsm!(OperatingFSM, event_channel, emergency_channel);
-        let propulsion_fsm = define_fsm!(PropulsionFSM, event_channel, emergency_channel);
-        let levitation_fsm = define_fsm!(LevitationFSM, event_channel, emergency_channel);
-
-        spawner
-            .spawn(run_high_voltage_fsm(high_voltage_fsm))
-            .unwrap();
-        spawner.spawn(run_emergency_fsm(emergency_fsm)).unwrap();
-        spawner.spawn(run_operating_fsm(operating_fsm)).unwrap();
-        spawner.spawn(run_propulsion_fsm(propulsion_fsm)).unwrap();
-        spawner.spawn(run_levitation_fsm(levitation_fsm)).unwrap();
-
-        Self {
-            state: SystemCheck,
-            priority_event_pub_sub: PriorityEventPubSub::new(
-                event_channel.publisher().unwrap(),
-                event_channel.subscriber().unwrap(),
-                emergency_channel.publisher().unwrap(),
-                emergency_channel.subscriber().unwrap(),
-            ),
-        }
-    }
-
-    /// Handles the events published to the event channel or the emergency
-    /// channel
-    ///
-    /// This method transitions the `MainFSM` from one state to another
-    /// depending on which state it currently is in and what event it
-    /// received. If it receives an event that it wasn't expecting in the
-    /// current state or if it's meant for one of the sub-FSMs, it ignores
-    /// it.
-    ///
-    /// # Parameters:
-    /// - `event`: Event that can cause a transition in the FSM.
-    ///
-    /// # Returns:
-    /// - `false`: If the FSM receives a `Quit` event
-    /// - `true`: Otherwise
-    async fn handle(&mut self, event: Event) -> bool {
-        match (&self.state, event) {
-            (Operating, Event::Emergency) => {
-                // TODO: Sub-FSMs aren't owned by MainFSM anymore, right? Right???
-                return false;
-            } // Nothing else needs to be done here, it will be handled by the sub-FSMs
-            (_, Event::Emergency) => {
-                if !HIGH_VOLTAGE_STATE.load(Ordering::Relaxed) {
-                    // TODO: Send CAN command to turn off high voltage
-                }
-                return false;
-            }
-            (Operating, Event::StopFSM) => {
-                shut_down(&self.priority_event_pub_sub).await;
-                self.priority_event_pub_sub
-                    .event_channel_publisher
-                    .publish(Event::StopSubFSMs)
-                    .await;
-                return false;
-            }
-            (_, Event::StopFSM) => return false,
-            (SystemCheck, Event::SystemCheckSuccess) => self.transition(Idle, None),
-            (Idle, Event::Activate) => self.transition(Active, None),
-            (Idle, Event::Charge) => self.transition(Charging, None),
-            (Charging, Event::StopCharge) => self.transition(Idle, None),
-            (Active, Event::Operate) => {
-                self.transition(Operating, None);
-            }
-            _ => {}
-        }
-        true
-    }
-}
-
-/// Shuts down all systems in the following order: Propulsion, Levitation, High
-/// Voltage.
-///
-/// Sends CAN commands to shut down the systems inside the pod one by one.
-pub async fn shut_down(pub_sub_channels: &PriorityEventPubSub) {
-    pub_sub_channels
-        .event_channel_publisher
-        .publish(Event::PropulsionOff)
-        .await;
-    loop {
-        if !PROPULSION_STATE.load(Ordering::Relaxed) {
-            pub_sub_channels
-                .event_channel_publisher
-                .publish(Event::LevitationOff)
-                .await;
-            break;
-        }
-    }
-    loop {
-        if !LEVITATION_STATE.load(Ordering::Relaxed) {
-            pub_sub_channels
-                .event_channel_publisher
-                .publish(Event::HighVoltageOff)
-                .await;
-            break;
-        }
-    }
-    loop {
-        if !HIGH_VOLTAGE_STATE.load(Ordering::Relaxed) {
-            break;
-        }
-    }
-}
-
-/// Runs the propulsion FSM in an embassy task after it receives a signal from
-/// the main FSM.
-#[embassy_executor::task]
-pub async fn run_propulsion_fsm(mut propulsion_fsm: PropulsionFSM) {
-    RUN_SUB_FSM.wait().await;
-    propulsion_fsm.run().await;
-}
-
-/// Runs the levitation FSM in an embassy task after it receives a signal from
-/// the main FSM.
-#[embassy_executor::task]
-pub async fn run_levitation_fsm(mut levitation_fsm: LevitationFSM) {
-    RUN_SUB_FSM.wait().await;
-    levitation_fsm.run().await;
-}
-
-/// Runs the propulsion FSM in an embassy task after it receives a signal from
-/// the main FSM.
-#[embassy_executor::task]
-pub async fn run_high_voltage_fsm(mut high_voltage_fsm: HighVoltageFSM) {
-    RUN_SUB_FSM.wait().await;
-    high_voltage_fsm.run().await;
-}
-
-/// Runs the operating FSM in an embassy task after it receives a signal from
-/// the main FSM.
-#[embassy_executor::task]
-pub async fn run_operating_fsm(mut operating_fsm: OperatingFSM) {
-    RUN_SUB_FSM.wait().await;
-    operating_fsm.run().await;
-}
-
-/// Runs the emergency FSM in an embassy task after it receives a signal from
-/// the main FSM.
-#[embassy_executor::task]
-pub async fn run_emergency_fsm(mut emergency_fsm: EmergencyFSM) {
-    RUN_SUB_FSM.wait().await;
-    emergency_fsm.run().await;
-}
-
-impl_runner_get_sub_channel!(MainFSM);
-impl_transition!(MainFSM, MainStates);
-
-/// Maps an index to a function that should be called upon entering a new state.
-///
-/// The indexes correspond to the index of each state in `MainStates`.
-const ENTRY_FUNCTION_MAP: [fn(&mut MainFSM); 6] = [
-    |main_fsm| (), // SystemCheck
-    |main_fsm| (), // Idle
-    |main_fsm| (), // Charging
-    enter_active,
-    |main_fsm| (), // FlashingCode
-    enter_operating,
-];
-
-/// Maps an index to a function that should be called upon exiting a state.
-///
-/// The indexes correspond to the index of each state in `MainStates`.
-const EXIT_FUNCTION_MAP: [fn(&mut MainFSM); 6] = [
-    |main_fsm| (), // SystemCheck
-    |main_fsm| (), // Idle
-    |main_fsm| (), // Charging
-    |main_fsm| (), // Active
-    |main_fsm| (), // FlashingCode
-    |main_fsm| (), // Operating
-];
-
-/// Signals the tasks tied to each sub-FSM that they should start running.
-fn enter_operating(main_fsm: &mut MainFSM) {
-    RUN_SUB_FSM.signal(true);
-}
-
-fn enter_active(main_fsm: &mut MainFSM) {
-    // TODO: Send CAN command to turn on high voltage
-    HIGH_VOLTAGE_STATE.store(true, Ordering::Relaxed);
-    // TODO: Close SDC while keeping brakes engaged
-}
-=======
 pub(crate) mod main_fsm;
 pub(crate) mod emergency_fsm;
 pub(crate) mod high_voltage_fsm;
 pub(crate) mod levitation_fsm;
 pub(crate) mod operating_fsm;
 pub(crate) mod propulsion_fsm;
-mod tests;
->>>>>>> e0645d2b
+mod tests;