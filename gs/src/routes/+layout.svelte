<script lang="ts">
    import '../app.postcss';
    import {
        BottomBar,
        GrandDataDistributor,
        PlotBuffer,
        StrokePresets,
        TitleBar,
    } from '$lib';
    import {
        initializeStores,
        Modal,
        type ModalComponent,
        Toast,
    } from '@skeletonlabs/skeleton';
    import {
        chartStore,
        debugModeActive,
        latestTimestamp,
        logsPanelSize,
        logsVisible,
        showcaseStateCounter,
        showcasingStates,
    } from '$lib/stores/state';
    import { initProcedures } from '$lib/stores/data';
    import { onDestroy, onMount } from 'svelte';
    import { listen } from '@tauri-apps/api/event';
    import { parseShortCut } from '$lib/util/parsers';
    import {
        computePosition,
        autoUpdate,
        offset,
        shift,
        flip,
        arrow,
    } from '@floating-ui/dom';
    import { storePopup } from '@skeletonlabs/skeleton';
    import AlertModal from '$lib/components/AlertModal.svelte';

    storePopup.set({ computePosition, autoUpdate, offset, shift, flip, arrow });

    const modalRegistry: Record<string, ModalComponent> = {
        alertModal: { ref: AlertModal },
    };

    initProcedures();

    logsVisible.subscribe(() => {
        if ($logsVisible) {
            logsPanelSize.set(30);
        } else {
            logsPanelSize.set(5);
        }
    });

    const unlisten = listen('shortcut_channel', (event: { payload: string }) =>
        parseShortCut(event.payload, $debugModeActive, $logsVisible)
    );

    //////////////////////////////
    /////////// CHARTS ///////////
    //////////////////////////////

    let breakingCommsChart = new PlotBuffer(
        500,
        60000,
        [0, 120],
        true,
        'Breaking Comms'
    );
    $chartStore.set('Breaking Comms', breakingCommsChart);

    let emsTempChart = new PlotBuffer(500, 60000, [0, 120], true, 'EMS 1');
    emsTempChart.addSeries(StrokePresets.theoretical('EMS 2'));
    $chartStore.set('EMS Temperatures', emsTempChart);

    let airGapChart = new PlotBuffer(
        500,
        60000,
        [0, 30],
        true,
        'Vertical Air Gap'
    );
    airGapChart.addSeries(StrokePresets.theoretical('Lateral Air Gap'));
    $chartStore.set('Air Gaps', airGapChart);
    // max vertical: 27.5
    // max lateral: 16

    let rotationChart = new PlotBuffer(500, 60000, [0, 120], true, 'Pitch');
    rotationChart.addSeries(StrokePresets.theoretical('Roll'));
    $chartStore.set('Rotations', rotationChart);
    // TODO: max rotations?

    let hemsTempChart = new PlotBuffer(500, 60000, [0, 120], true, 'HEMS 1');

    hemsTempChart.addSeries(StrokePresets.theoretical('HEMS 2'));
    hemsTempChart.addSeries(StrokePresets.yellow('HEMS 3'));
    hemsTempChart.addSeries(StrokePresets.blue('HEMS 4'));
    $chartStore.set('HEMS Temperatures', hemsTempChart);

    let hemsCurrentChart = new PlotBuffer(
        500,
        3 * 60000,
        [-11.3, 11.3],
        true,
        'a1'
    );
    hemsCurrentChart.addSeries(StrokePresets.hyperloopGreenDashed('a2'));
    hemsCurrentChart.addSeries(StrokePresets.theoretical('b1'));
    hemsCurrentChart.addSeries(StrokePresets.theoreticalDashed('b2'));
    hemsCurrentChart.addSeries(StrokePresets.yellow('c1'));
    hemsCurrentChart.addSeries(StrokePresets.yellowDashed('c2'));
    hemsCurrentChart.addSeries(StrokePresets.blue('d1'));
    hemsCurrentChart.addSeries(StrokePresets.blueDashed('d2'));
    $chartStore.set('HEMS Current', hemsCurrentChart);

    let emsCurrentChart = new PlotBuffer(500, 3 * 60000, [-11.3, 11.3], true);
    emsCurrentChart.addSeries(StrokePresets.theoretical('cd'));
    $chartStore.set('EMS Current', emsCurrentChart);

    let voffChart = new PlotBuffer(500, 60000, [8, 25], false);
    $chartStore.set('Offset Vertical', voffChart);

    let accelChart = new PlotBuffer(500, 60000, [0, 25], false);
    $chartStore.set('Acceleration', accelChart);

    let rolPitchChart = new PlotBuffer(500, 60000, [-0.8, 0.8], true, 'roll');
    rolPitchChart.addSeries(StrokePresets.theoretical('pitch'));
    $chartStore.set('Roll Pitch', rolPitchChart);

    let hoffChart = new PlotBuffer(500, 60000, [-8, 8], true, 'ab');
    hoffChart.addSeries(StrokePresets.theoretical('cd'));
    $chartStore.set('Offset Horizontal', hoffChart);

    let velChart = new PlotBuffer(500, 60000, [0, 100], false);
    $chartStore.set('Velocity', velChart);

    let localizationChart = new PlotBuffer(500, 60000, [0, 13000], false);
<<<<<<< HEAD
    localizationChart.addSeries(StrokePresets.yellow('Localization 1'));
    localizationChart.addSeries(StrokePresets.blue('Localization 2'));
    $chartStore.set('Localization', localizationChart);
=======
    localizationChart.addSeries(StrokePresets.yellow("Localization"))
    $chartStore.set("Localization", localizationChart);
>>>>>>> a04132d3

    let lvCurrent = new PlotBuffer(500, 60000, [-15, 15], false);
    $chartStore.set('LV Current', lvCurrent);

    let hvCurrent = new PlotBuffer(500, 60000, [-15, 15], false);
    $chartStore.set('HV Current', hvCurrent);

    let lvTotal = new PlotBuffer(500, 2 * 60000, [-1, 30], false);
    $chartStore.set('LV Total', lvTotal);

    let hvTotal = new PlotBuffer(500, 2 * 60000, [-10, 450], false);
    $chartStore.set('HV Total', hvTotal);

    ////////////////////////////////////////////////////////////////

    let gdd = GrandDataDistributor.getInstance();

    ////////////////////////////////////////////////////////////////

    // Prop log 1 MD1 chart for test runs
    let propLog1MD1Chart = new PlotBuffer(
        500,
        3 * 60000,
        [0, 20],
        true,
        'Id measured'
    );
    propLog1MD1Chart.addSeries(StrokePresets.yellow('Id reference'));
    propLog1MD1Chart.addSeries(StrokePresets.blue('Iq measured'));
    propLog1MD1Chart.addSeries(StrokePresets.theoretical('Iq reference'));
    $chartStore.set('Propulsion Log 1 - MD1', propLog1MD1Chart);

    // Prop log 2 MD1 chart for test runs
    let propLog2MD1Chart = new PlotBuffer(500, 3 * 60000, [0, 20], true, 'VQ');
    propLog2MD1Chart.addSeries(StrokePresets.yellow('VD'));
    propLog2MD1Chart.addSeries(StrokePresets.blue('Vbus'));
    propLog2MD1Chart.addSeries(StrokePresets.theoretical('Ibus'));
    $chartStore.set('Propulsion Log 2 - MD1', propLog2MD1Chart);

    // Prop log 3 MD1 chart for test runs
    let propLog3MD1Chart = new PlotBuffer(500, 3 * 60000, [0, 20], true, 'Ta');
    propLog3MD1Chart.addSeries(StrokePresets.yellow('Tb'));
    propLog3MD1Chart.addSeries(StrokePresets.blue('Tc'));
    propLog3MD1Chart.addSeries(StrokePresets.theoretical('TCASE'));
    $chartStore.set('Propulsion Log 3 - MD1', propLog3MD1Chart);

    // Prop log 1 MD2 chart for test runs
    let propLog1MD2Chart = new PlotBuffer(
        500,
        3 * 60000,
        [0, 20],
        true,
        'Id measured'
    );
    propLog1MD2Chart.addSeries(StrokePresets.yellow('Id reference'));
    propLog1MD2Chart.addSeries(StrokePresets.blue('Iq measured'));
    propLog1MD2Chart.addSeries(StrokePresets.theoretical('Iq reference'));
    $chartStore.set('Propulsion Log 1 - MD2', propLog1MD2Chart);

    // Prop log 2 MD2 chart for test runs
    let propLog2MD2Chart = new PlotBuffer(500, 3 * 60000, [0, 20], true, 'VQ');
    propLog2MD2Chart.addSeries(StrokePresets.yellow('VD'));
    propLog2MD2Chart.addSeries(StrokePresets.blue('Vbus'));
    propLog2MD2Chart.addSeries(StrokePresets.theoretical('Ibus'));
    $chartStore.set('Propulsion Log 2 - MD2', propLog2MD2Chart);

    // Prop log 3 MD2 chart for test runs
    let propLog3MD2Chart = new PlotBuffer(500, 3 * 60000, [0, 20], true, 'Ta');
    propLog3MD2Chart.addSeries(StrokePresets.yellow('Tb'));
    propLog3MD2Chart.addSeries(StrokePresets.blue('Tc'));
    propLog3MD2Chart.addSeries(StrokePresets.theoretical('TCASE'));
    $chartStore.set('Propulsion Log 3 - MD2', propLog3MD2Chart);

    // generated

    // auto-generated with npm run generate:gs

    gdd.stores.registerStore<number>('TempMotorLeft0', 0);

    gdd.stores.registerStore<number>('TempMotorLeft1', 0);

    gdd.stores.registerStore<number>('TempMotorLeft2', 0);

    gdd.stores.registerStore<number>('TempMotorLeft3', 0);

    gdd.stores.registerStore<number>('TempMotorLeft4', 0);

    gdd.stores.registerStore<number>('TempMotorLeft5', 0);

    gdd.stores.registerStore<number>('TempMotorRight0', 0);

    gdd.stores.registerStore<number>('TempMotorRight1', 0);

<<<<<<< HEAD
    gdd.stores.registerStore<number>('TempMotorRight2', 0);

    gdd.stores.registerStore<number>('TempMotorRight3', 0);

    gdd.stores.registerStore<number>('TempMotorRight4', 0);
=======
    gdd.stores.registerStore<number>("Localization", 0, data => {
            const curr = Number(data);
            $chartStore.get("Localization")!.addEntry(1, curr);
            return curr;
        }
    );

    gdd.stores.registerStore<number>("Temp0", 0);
>>>>>>> a04132d3

    gdd.stores.registerStore<number>('TempMotorRight5', 0);

    gdd.stores.registerStore<number>('TempMotorRight6', 0);

    gdd.stores.registerStore<number>('BMSVoltageHigh', 0);

    gdd.stores.registerStore<number>('BMSVoltageLow', 0);

    gdd.stores.registerStore<number>('BMSTemperatureHigh', 0);

    gdd.stores.registerStore<number>('BMSTemperatureLow', 0);

    gdd.stores.registerStore<number>('TempRangeStart', 0);

    gdd.stores.registerStore<number>('TempRangeEnd', 0);

    gdd.stores.registerStore<number>('Loc1', 0, (data) => {
        const curr = Number(data);
        $chartStore.get('Localization')!.addEntry(1, curr);
        return curr;
    });

    gdd.stores.registerStore<number>('Loc2', 0, (data) => {
        const curr = Number(data);
        $chartStore.get('Localization')!.addEntry(2, curr);
        return curr;
    });

    gdd.stores.registerStore<number>('Temp0', 0);

    gdd.stores.registerStore<number>('Temp1', 0);

    gdd.stores.registerStore<number>('Temp2', 0);

    gdd.stores.registerStore<number>('Temp3', 0);

    gdd.stores.registerStore<number>('Temp4', 0);

    gdd.stores.registerStore<number>('Temp5', 0);

    gdd.stores.registerStore<number>('Temp6', 0);

    gdd.stores.registerStore<number>('Temp7', 0);

    gdd.stores.registerStore<number>('ResetSenseCon', 0);

    gdd.stores.registerStore<number>('ResetPropulsion', 0);

    gdd.stores.registerStore<number>('ModulationFactor1', 0);

    gdd.stores.registerStore<number>('ModulationFactor2', 0);

    gdd.stores.registerStore<number>('MaximumVelocity1', 0);

    gdd.stores.registerStore<number>('MaximumVelocity2', 0);

    gdd.stores.registerStore<number>('Kpq1', 0);

    gdd.stores.registerStore<number>('Kpq2', 0);

    gdd.stores.registerStore<number>('Kiq1', 0);

    gdd.stores.registerStore<number>('Kiq2', 0);

    gdd.stores.registerStore<number>('Kpd1', 0);

    gdd.stores.registerStore<number>('Kpd2', 0);

    gdd.stores.registerStore<number>('Kid1', 0);

    gdd.stores.registerStore<number>('Kid2', 0);

    gdd.stores.registerStore<number>('PositionOffset1', 0);

    gdd.stores.registerStore<number>('PositionOffset2', 0);

    gdd.stores.registerStore<number>('Alpha1', 0);

    gdd.stores.registerStore<number>('Alpha2', 0);

    gdd.stores.registerStore<number>('Iq1', 0);

    gdd.stores.registerStore<number>('Iq2', 0);

    gdd.stores.registerStore<number>('Id1', 0);

    gdd.stores.registerStore<number>('Id2', 0);

    gdd.stores.registerStore<number>('Vq1_C', 0);

    gdd.stores.registerStore<number>('Vq2_C', 0);

    gdd.stores.registerStore<number>('Vd1_C', 0);

    gdd.stores.registerStore<number>('Vd2_C', 0);

    gdd.stores.registerStore<number>('PPInitFault1', 0);

    gdd.stores.registerStore<number>('PPInitFault2', 0);

    gdd.stores.registerStore<number>('PPEmergency1', 0);

    gdd.stores.registerStore<number>('PPEmergency2', 0);

    gdd.stores.registerStore<number>('Word1', 0);

    gdd.stores.registerStore<number>('Word2', 0);

    gdd.stores.registerStore<number>('IqMeasured1', 0, (data) => {
        const curr = Number(data);
        $chartStore.get('Propulsion Log 1 - MD1')!.addEntry(3, curr);
        return curr;
    });

    gdd.stores.registerStore<number>('IqReference1', 0, (data) => {
        const curr = Number(data);
        $chartStore.get('Propulsion Log 1 - MD1')!.addEntry(4, curr);
        return curr;
    });

    gdd.stores.registerStore<number>('IdMeasured1', 0, (data) => {
        const curr = Number(data);
        $chartStore.get('Propulsion Log 1 - MD1')!.addEntry(1, curr);
        return curr;
    });

    gdd.stores.registerStore<number>('IdReference1', 0, (data) => {
        const curr = Number(data);
        $chartStore.get('Propulsion Log 1 - MD1')!.addEntry(2, curr);
        return curr;
    });

    gdd.stores.registerStore<number>('IqMeasured2', 0, (data) => {
        const curr = Number(data);
        $chartStore.get('Propulsion Log 1 - MD2')!.addEntry(3, curr);
        return curr;
    });

    gdd.stores.registerStore<number>('IqReference2', 0, (data) => {
        const curr = Number(data);
        $chartStore.get('Propulsion Log 1 - MD2')!.addEntry(4, curr);
        return curr;
    });

    gdd.stores.registerStore<number>('IdMeasured2', 0, (data) => {
        const curr = Number(data);
        $chartStore.get('Propulsion Log 1 - MD2')!.addEntry(1, curr);
        return curr;
    });

    gdd.stores.registerStore<number>('IdReference2', 0, (data) => {
        const curr = Number(data);
        $chartStore.get('Propulsion Log 1 - MD2')!.addEntry(2, curr);
        return curr;
    });

    gdd.stores.registerStore<number>('Vq_Log1', 0, (data) => {
        const curr = Number(data);
        $chartStore.get('Propulsion Log 2 - MD1')!.addEntry(1, curr);
        return curr;
    });

    gdd.stores.registerStore<number>('Vd_Log1', 0, (data) => {
        const curr = Number(data);
        $chartStore.get('Propulsion Log 2 - MD1')!.addEntry(2, curr);
        return curr;
    });

    gdd.stores.registerStore<number>('Vbus1', 0, (data) => {
        const curr = Number(data);
        $chartStore.get('Propulsion Log 2 - MD1')!.addEntry(3, curr);
        return curr;
    });

    gdd.stores.registerStore<number>('Ibus1', 0, (data) => {
        const curr = Number(data);
        $chartStore.get('Propulsion Log 2 - MD1')!.addEntry(4, curr);
        return curr;
    });

    gdd.stores.registerStore<number>('Vq_Log2', 0, (data) => {
        const curr = Number(data);
        $chartStore.get('Propulsion Log 2 - MD2')!.addEntry(1, curr);
        return curr;
    });

    gdd.stores.registerStore<number>('Vd_Log2', 0, (data) => {
        const curr = Number(data);
        $chartStore.get('Propulsion Log 2 - MD2')!.addEntry(2, curr);
        return curr;
    });

    gdd.stores.registerStore<number>('Vbus2', 0, (data) => {
        const curr = Number(data);
        $chartStore.get('Propulsion Log 2 - MD2')!.addEntry(3, curr);
        return curr;
    });

    gdd.stores.registerStore<number>('Ibus2', 0, (data) => {
        const curr = Number(data);
        $chartStore.get('Propulsion Log 2 - MD2')!.addEntry(4, curr);
        return curr;
    });

    gdd.stores.registerStore<number>('Ta1', 0, (data) => {
        const curr = Number(data);
        $chartStore.get('Propulsion Log 3 - MD1')!.addEntry(1, curr);
        return curr;
    });

    gdd.stores.registerStore<number>('Tb1', 0, (data) => {
        const curr = Number(data);
        $chartStore.get('Propulsion Log 3 - MD1')!.addEntry(2, curr);
        return curr;
    });

    gdd.stores.registerStore<number>('Tc1', 0, (data) => {
        const curr = Number(data);
        $chartStore.get('Propulsion Log 3 - MD1')!.addEntry(3, curr);
        return curr;
    });

    gdd.stores.registerStore<number>('TCASE1', 0, (data) => {
        const curr = Number(data);
        $chartStore.get('Propulsion Log 3 - MD1')!.addEntry(4, curr);
        return curr;
    });

    gdd.stores.registerStore<number>('Ta2', 0, (data) => {
        const curr = Number(data);
        $chartStore.get('Propulsion Log 3 - MD2')!.addEntry(1, curr);
        return curr;
    });

    gdd.stores.registerStore<number>('Tb2', 0, (data) => {
        const curr = Number(data);
        $chartStore.get('Propulsion Log 3 - MD2')!.addEntry(2, curr);
        return curr;
    });

    gdd.stores.registerStore<number>('Tc2', 0, (data) => {
        const curr = Number(data);
        $chartStore.get('Propulsion Log 3 - MD2')!.addEntry(3, curr);
        return curr;
    });

    gdd.stores.registerStore<number>('TCASE2', 0, (data) => {
        const curr = Number(data);
        $chartStore.get('Propulsion Log 3 - MD2')!.addEntry(4, curr);
        return curr;
    });

    gdd.stores.registerStore<number>('FSMState', 0);

    // End of generated

    gdd.start(50);

    initializeStores();

    setInterval(() => {
        latestTimestamp.set(Date.now());
    }, 1000);

    onMount(() => {
        setInterval(() => {
            if ($showcasingStates) {
                showcaseStateCounter.set(($showcaseStateCounter + 1) % 14);
            }
        }, 1000);
    });

    onDestroy(async () => {
        GrandDataDistributor.getInstance().kill();
        (await unlisten)();
    });
</script>

<div class="flex flex-col w-screen h-screen max-h-screen overflow-hidden">
    <Toast />
    <Modal components={modalRegistry} />
    <TitleBar />
    <slot />
    <BottomBar />
</div><|MERGE_RESOLUTION|>--- conflicted
+++ resolved
@@ -136,14 +136,8 @@
     $chartStore.set('Velocity', velChart);
 
     let localizationChart = new PlotBuffer(500, 60000, [0, 13000], false);
-<<<<<<< HEAD
-    localizationChart.addSeries(StrokePresets.yellow('Localization 1'));
-    localizationChart.addSeries(StrokePresets.blue('Localization 2'));
-    $chartStore.set('Localization', localizationChart);
-=======
     localizationChart.addSeries(StrokePresets.yellow("Localization"))
     $chartStore.set("Localization", localizationChart);
->>>>>>> a04132d3
 
     let lvCurrent = new PlotBuffer(500, 60000, [-15, 15], false);
     $chartStore.set('LV Current', lvCurrent);
@@ -219,294 +213,370 @@
 
     // generated
 
-    // auto-generated with npm run generate:gs
-
-    gdd.stores.registerStore<number>('TempMotorLeft0', 0);
-
-    gdd.stores.registerStore<number>('TempMotorLeft1', 0);
-
-    gdd.stores.registerStore<number>('TempMotorLeft2', 0);
-
-    gdd.stores.registerStore<number>('TempMotorLeft3', 0);
-
-    gdd.stores.registerStore<number>('TempMotorLeft4', 0);
-
-    gdd.stores.registerStore<number>('TempMotorLeft5', 0);
-
-    gdd.stores.registerStore<number>('TempMotorRight0', 0);
-
-    gdd.stores.registerStore<number>('TempMotorRight1', 0);
-
-<<<<<<< HEAD
-    gdd.stores.registerStore<number>('TempMotorRight2', 0);
-
-    gdd.stores.registerStore<number>('TempMotorRight3', 0);
-
-    gdd.stores.registerStore<number>('TempMotorRight4', 0);
-=======
-    gdd.stores.registerStore<number>("Localization", 0, data => {
-            const curr = Number(data);
-            $chartStore.get("Localization")!.addEntry(1, curr);
-            return curr;
-        }
-    );
-
-    gdd.stores.registerStore<number>("Temp0", 0);
->>>>>>> a04132d3
-
-    gdd.stores.registerStore<number>('TempMotorRight5', 0);
-
-    gdd.stores.registerStore<number>('TempMotorRight6', 0);
-
-    gdd.stores.registerStore<number>('BMSVoltageHigh', 0);
-
-    gdd.stores.registerStore<number>('BMSVoltageLow', 0);
-
-    gdd.stores.registerStore<number>('BMSTemperatureHigh', 0);
-
-    gdd.stores.registerStore<number>('BMSTemperatureLow', 0);
-
-    gdd.stores.registerStore<number>('TempRangeStart', 0);
-
-    gdd.stores.registerStore<number>('TempRangeEnd', 0);
-
-    gdd.stores.registerStore<number>('Loc1', 0, (data) => {
-        const curr = Number(data);
-        $chartStore.get('Localization')!.addEntry(1, curr);
-        return curr;
-    });
-
-    gdd.stores.registerStore<number>('Loc2', 0, (data) => {
-        const curr = Number(data);
-        $chartStore.get('Localization')!.addEntry(2, curr);
-        return curr;
-    });
-
-    gdd.stores.registerStore<number>('Temp0', 0);
-
-    gdd.stores.registerStore<number>('Temp1', 0);
-
-    gdd.stores.registerStore<number>('Temp2', 0);
-
-    gdd.stores.registerStore<number>('Temp3', 0);
-
-    gdd.stores.registerStore<number>('Temp4', 0);
-
-    gdd.stores.registerStore<number>('Temp5', 0);
-
-    gdd.stores.registerStore<number>('Temp6', 0);
-
-    gdd.stores.registerStore<number>('Temp7', 0);
-
-    gdd.stores.registerStore<number>('ResetSenseCon', 0);
-
-    gdd.stores.registerStore<number>('ResetPropulsion', 0);
-
-    gdd.stores.registerStore<number>('ModulationFactor1', 0);
-
-    gdd.stores.registerStore<number>('ModulationFactor2', 0);
-
-    gdd.stores.registerStore<number>('MaximumVelocity1', 0);
-
-    gdd.stores.registerStore<number>('MaximumVelocity2', 0);
-
-    gdd.stores.registerStore<number>('Kpq1', 0);
-
-    gdd.stores.registerStore<number>('Kpq2', 0);
-
-    gdd.stores.registerStore<number>('Kiq1', 0);
-
-    gdd.stores.registerStore<number>('Kiq2', 0);
-
-    gdd.stores.registerStore<number>('Kpd1', 0);
-
-    gdd.stores.registerStore<number>('Kpd2', 0);
-
-    gdd.stores.registerStore<number>('Kid1', 0);
-
-    gdd.stores.registerStore<number>('Kid2', 0);
-
-    gdd.stores.registerStore<number>('PositionOffset1', 0);
-
-    gdd.stores.registerStore<number>('PositionOffset2', 0);
-
-    gdd.stores.registerStore<number>('Alpha1', 0);
-
-    gdd.stores.registerStore<number>('Alpha2', 0);
-
-    gdd.stores.registerStore<number>('Iq1', 0);
-
-    gdd.stores.registerStore<number>('Iq2', 0);
-
-    gdd.stores.registerStore<number>('Id1', 0);
-
-    gdd.stores.registerStore<number>('Id2', 0);
-
-    gdd.stores.registerStore<number>('Vq1_C', 0);
-
-    gdd.stores.registerStore<number>('Vq2_C', 0);
-
-    gdd.stores.registerStore<number>('Vd1_C', 0);
-
-    gdd.stores.registerStore<number>('Vd2_C', 0);
-
-    gdd.stores.registerStore<number>('PPInitFault1', 0);
-
-    gdd.stores.registerStore<number>('PPInitFault2', 0);
-
-    gdd.stores.registerStore<number>('PPEmergency1', 0);
-
-    gdd.stores.registerStore<number>('PPEmergency2', 0);
-
-    gdd.stores.registerStore<number>('Word1', 0);
-
-    gdd.stores.registerStore<number>('Word2', 0);
-
-    gdd.stores.registerStore<number>('IqMeasured1', 0, (data) => {
-        const curr = Number(data);
-        $chartStore.get('Propulsion Log 1 - MD1')!.addEntry(3, curr);
-        return curr;
-    });
-
-    gdd.stores.registerStore<number>('IqReference1', 0, (data) => {
-        const curr = Number(data);
-        $chartStore.get('Propulsion Log 1 - MD1')!.addEntry(4, curr);
-        return curr;
-    });
-
-    gdd.stores.registerStore<number>('IdMeasured1', 0, (data) => {
-        const curr = Number(data);
-        $chartStore.get('Propulsion Log 1 - MD1')!.addEntry(1, curr);
-        return curr;
-    });
-
-    gdd.stores.registerStore<number>('IdReference1', 0, (data) => {
-        const curr = Number(data);
-        $chartStore.get('Propulsion Log 1 - MD1')!.addEntry(2, curr);
-        return curr;
-    });
-
-    gdd.stores.registerStore<number>('IqMeasured2', 0, (data) => {
-        const curr = Number(data);
-        $chartStore.get('Propulsion Log 1 - MD2')!.addEntry(3, curr);
-        return curr;
-    });
-
-    gdd.stores.registerStore<number>('IqReference2', 0, (data) => {
-        const curr = Number(data);
-        $chartStore.get('Propulsion Log 1 - MD2')!.addEntry(4, curr);
-        return curr;
-    });
-
-    gdd.stores.registerStore<number>('IdMeasured2', 0, (data) => {
-        const curr = Number(data);
-        $chartStore.get('Propulsion Log 1 - MD2')!.addEntry(1, curr);
-        return curr;
-    });
-
-    gdd.stores.registerStore<number>('IdReference2', 0, (data) => {
-        const curr = Number(data);
-        $chartStore.get('Propulsion Log 1 - MD2')!.addEntry(2, curr);
-        return curr;
-    });
-
-    gdd.stores.registerStore<number>('Vq_Log1', 0, (data) => {
-        const curr = Number(data);
-        $chartStore.get('Propulsion Log 2 - MD1')!.addEntry(1, curr);
-        return curr;
-    });
-
-    gdd.stores.registerStore<number>('Vd_Log1', 0, (data) => {
-        const curr = Number(data);
-        $chartStore.get('Propulsion Log 2 - MD1')!.addEntry(2, curr);
-        return curr;
-    });
-
-    gdd.stores.registerStore<number>('Vbus1', 0, (data) => {
-        const curr = Number(data);
-        $chartStore.get('Propulsion Log 2 - MD1')!.addEntry(3, curr);
-        return curr;
-    });
-
-    gdd.stores.registerStore<number>('Ibus1', 0, (data) => {
-        const curr = Number(data);
-        $chartStore.get('Propulsion Log 2 - MD1')!.addEntry(4, curr);
-        return curr;
-    });
-
-    gdd.stores.registerStore<number>('Vq_Log2', 0, (data) => {
-        const curr = Number(data);
-        $chartStore.get('Propulsion Log 2 - MD2')!.addEntry(1, curr);
-        return curr;
-    });
-
-    gdd.stores.registerStore<number>('Vd_Log2', 0, (data) => {
-        const curr = Number(data);
-        $chartStore.get('Propulsion Log 2 - MD2')!.addEntry(2, curr);
-        return curr;
-    });
-
-    gdd.stores.registerStore<number>('Vbus2', 0, (data) => {
-        const curr = Number(data);
-        $chartStore.get('Propulsion Log 2 - MD2')!.addEntry(3, curr);
-        return curr;
-    });
-
-    gdd.stores.registerStore<number>('Ibus2', 0, (data) => {
-        const curr = Number(data);
-        $chartStore.get('Propulsion Log 2 - MD2')!.addEntry(4, curr);
-        return curr;
-    });
-
-    gdd.stores.registerStore<number>('Ta1', 0, (data) => {
-        const curr = Number(data);
-        $chartStore.get('Propulsion Log 3 - MD1')!.addEntry(1, curr);
-        return curr;
-    });
-
-    gdd.stores.registerStore<number>('Tb1', 0, (data) => {
-        const curr = Number(data);
-        $chartStore.get('Propulsion Log 3 - MD1')!.addEntry(2, curr);
-        return curr;
-    });
-
-    gdd.stores.registerStore<number>('Tc1', 0, (data) => {
-        const curr = Number(data);
-        $chartStore.get('Propulsion Log 3 - MD1')!.addEntry(3, curr);
-        return curr;
-    });
-
-    gdd.stores.registerStore<number>('TCASE1', 0, (data) => {
-        const curr = Number(data);
-        $chartStore.get('Propulsion Log 3 - MD1')!.addEntry(4, curr);
-        return curr;
-    });
-
-    gdd.stores.registerStore<number>('Ta2', 0, (data) => {
-        const curr = Number(data);
-        $chartStore.get('Propulsion Log 3 - MD2')!.addEntry(1, curr);
-        return curr;
-    });
-
-    gdd.stores.registerStore<number>('Tb2', 0, (data) => {
-        const curr = Number(data);
-        $chartStore.get('Propulsion Log 3 - MD2')!.addEntry(2, curr);
-        return curr;
-    });
-
-    gdd.stores.registerStore<number>('Tc2', 0, (data) => {
-        const curr = Number(data);
-        $chartStore.get('Propulsion Log 3 - MD2')!.addEntry(3, curr);
-        return curr;
-    });
-
-    gdd.stores.registerStore<number>('TCASE2', 0, (data) => {
-        const curr = Number(data);
-        $chartStore.get('Propulsion Log 3 - MD2')!.addEntry(4, curr);
-        return curr;
-    });
-
-    gdd.stores.registerStore<number>('FSMState', 0);
+            // auto-generated with npm run generate:gs
+        
+
+gdd.stores.registerStore<number>("TempMotorLeft0", 0, data => {
+    const curr = Number(data);
+    $chartStore.get("Motor Temperatures Left")!.addEntry(0, curr);
+    return curr;
+}
+);
+
+gdd.stores.registerStore<number>("TempMotorLeft1", 0, data => {
+    const curr = Number(data);
+    $chartStore.get("Motor Temperatures Left")!.addEntry(1, curr);
+    return curr;
+}
+);
+
+gdd.stores.registerStore<number>("TempMotorLeft2", 0, data => {
+    const curr = Number(data);
+    $chartStore.get("Motor Temperatures Left")!.addEntry(2, curr);
+    return curr;
+}
+);
+
+gdd.stores.registerStore<number>("TempMotorLeft3", 0, data => {
+    const curr = Number(data);
+    $chartStore.get("Motor Temperatures Left")!.addEntry(3, curr);
+    return curr;
+}
+);
+
+gdd.stores.registerStore<number>("TempMotorLeft4", 0, data => {
+    const curr = Number(data);
+    $chartStore.get("Motor Temperatures Left")!.addEntry(4, curr);
+    return curr;
+}
+);
+
+gdd.stores.registerStore<number>("TempMotorLeft5", 0, data => {
+    const curr = Number(data);
+    $chartStore.get("Motor Temperatures Left")!.addEntry(5, curr);
+    return curr;
+}
+);
+
+gdd.stores.registerStore<number>("TempMotorRight0", 0, data => {
+    const curr = Number(data);
+    $chartStore.get("Motor Temperatures Right")!.addEntry(0, curr);
+    return curr;
+}
+);
+
+gdd.stores.registerStore<number>("TempMotorRight1", 0, data => {
+    const curr = Number(data);
+    $chartStore.get("Motor Temperatures Right")!.addEntry(1, curr);
+    return curr;
+}
+);
+
+gdd.stores.registerStore<number>("TempMotorRight2", 0, data => {
+    const curr = Number(data);
+    $chartStore.get("Motor Temperatures Right")!.addEntry(2, curr);
+    return curr;
+}
+);
+
+gdd.stores.registerStore<number>("TempMotorRight3", 0, data => {
+    const curr = Number(data);
+    $chartStore.get("Motor Temperatures Right")!.addEntry(3, curr);
+    return curr;
+}
+);
+
+gdd.stores.registerStore<number>("TempMotorRight4", 0, data => {
+    const curr = Number(data);
+    $chartStore.get("Motor Temperatures Right")!.addEntry(4, curr);
+    return curr;
+}
+);
+
+gdd.stores.registerStore<number>("TempMotorRight5", 0, data => {
+    const curr = Number(data);
+    $chartStore.get("Motor Temperatures Right")!.addEntry(5, curr);
+    return curr;
+}
+);
+
+gdd.stores.registerStore<number>("TempMotorRight6", 0, data => {
+    const curr = Number(data);
+    $chartStore.get("Motor Temperatures Right")!.addEntry(6, curr);
+    return curr;
+}
+);
+
+gdd.stores.registerStore<number>("BMSVoltageHigh", 0);
+
+gdd.stores.registerStore<number>("BMSVoltageLow", 0);
+
+gdd.stores.registerStore<number>("BMSTemperatureHigh", 0);
+
+gdd.stores.registerStore<number>("BMSTemperatureLow", 0);
+
+gdd.stores.registerStore<number>("TempRangeStart", 0);
+
+gdd.stores.registerStore<number>("TempRangeEnd", 0);
+
+gdd.stores.registerStore<number>("Localization", 0, data => {
+    const curr = Number(data);
+    $chartStore.get("Localization")!.addEntry(1, curr);
+    return curr;
+}
+);
+
+gdd.stores.registerStore<number>("Temp0", 0);
+
+gdd.stores.registerStore<number>("Temp1", 0);
+
+gdd.stores.registerStore<number>("Temp2", 0);
+
+gdd.stores.registerStore<number>("Temp3", 0);
+
+gdd.stores.registerStore<number>("Temp4", 0);
+
+gdd.stores.registerStore<number>("Temp5", 0);
+
+gdd.stores.registerStore<number>("Temp6", 0);
+
+gdd.stores.registerStore<number>("Temp7", 0);
+
+gdd.stores.registerStore<number>("ResetSenseCon", 0);
+
+gdd.stores.registerStore<number>("ResetPropulsion", 0);
+
+gdd.stores.registerStore<number>("ModulationFactor1", 0);
+
+gdd.stores.registerStore<number>("ModulationFactor2", 0);
+
+gdd.stores.registerStore<number>("MaximumVelocity1", 0);
+
+gdd.stores.registerStore<number>("MaximumVelocity2", 0);
+
+gdd.stores.registerStore<number>("Kpq1", 0);
+
+gdd.stores.registerStore<number>("Kpq2", 0);
+
+gdd.stores.registerStore<number>("Kiq1", 0);
+
+gdd.stores.registerStore<number>("Kiq2", 0);
+
+gdd.stores.registerStore<number>("Kpd1", 0);
+
+gdd.stores.registerStore<number>("Kpd2", 0);
+
+gdd.stores.registerStore<number>("Kid1", 0);
+
+gdd.stores.registerStore<number>("Kid2", 0);
+
+gdd.stores.registerStore<number>("PositionOffset1", 0);
+
+gdd.stores.registerStore<number>("PositionOffset2", 0);
+
+gdd.stores.registerStore<number>("Alpha1", 0);
+
+gdd.stores.registerStore<number>("Alpha2", 0);
+
+gdd.stores.registerStore<number>("Iq1", 0);
+
+gdd.stores.registerStore<number>("Iq2", 0);
+
+gdd.stores.registerStore<number>("Id1", 0);
+
+gdd.stores.registerStore<number>("Id2", 0);
+
+gdd.stores.registerStore<number>("Vq1_C", 0);
+
+gdd.stores.registerStore<number>("Vq2_C", 0);
+
+gdd.stores.registerStore<number>("Vd1_C", 0);
+
+gdd.stores.registerStore<number>("Vd2_C", 0);
+
+gdd.stores.registerStore<number>("PPInitFault1", 0);
+
+gdd.stores.registerStore<number>("PPInitFault2", 0);
+
+gdd.stores.registerStore<number>("PPEmergency1", 0);
+
+gdd.stores.registerStore<number>("PPEmergency2", 0);
+
+gdd.stores.registerStore<number>("Word1", 0);
+
+gdd.stores.registerStore<number>("Word2", 0);
+
+gdd.stores.registerStore<number>("IqMeasured1", 0, data => {
+    const curr = Number(data);
+    $chartStore.get("Propulsion Log 1 - MD1")!.addEntry(3, curr);
+    return curr;
+}
+);
+
+gdd.stores.registerStore<number>("IqReference1", 0, data => {
+    const curr = Number(data);
+    $chartStore.get("Propulsion Log 1 - MD1")!.addEntry(4, curr);
+    return curr;
+}
+);
+
+gdd.stores.registerStore<number>("IdMeasured1", 0, data => {
+    const curr = Number(data);
+    $chartStore.get("Propulsion Log 1 - MD1")!.addEntry(1, curr);
+    return curr;
+}
+);
+
+gdd.stores.registerStore<number>("IdReference1", 0, data => {
+    const curr = Number(data);
+    $chartStore.get("Propulsion Log 1 - MD1")!.addEntry(2, curr);
+    return curr;
+}
+);
+
+gdd.stores.registerStore<number>("IqMeasured2", 0, data => {
+    const curr = Number(data);
+    $chartStore.get("Propulsion Log 1 - MD2")!.addEntry(3, curr);
+    return curr;
+}
+);
+
+gdd.stores.registerStore<number>("IqReference2", 0, data => {
+    const curr = Number(data);
+    $chartStore.get("Propulsion Log 1 - MD2")!.addEntry(4, curr);
+    return curr;
+}
+);
+
+gdd.stores.registerStore<number>("IdMeasured2", 0, data => {
+    const curr = Number(data);
+    $chartStore.get("Propulsion Log 1 - MD2")!.addEntry(1, curr);
+    return curr;
+}
+);
+
+gdd.stores.registerStore<number>("IdReference2", 0, data => {
+    const curr = Number(data);
+    $chartStore.get("Propulsion Log 1 - MD2")!.addEntry(2, curr);
+    return curr;
+}
+);
+
+gdd.stores.registerStore<number>("Vq_Log1", 0, data => {
+    const curr = Number(data);
+    $chartStore.get("Propulsion Log 2 - MD1")!.addEntry(1, curr);
+    return curr;
+}
+);
+
+gdd.stores.registerStore<number>("Vd_Log1", 0, data => {
+    const curr = Number(data);
+    $chartStore.get("Propulsion Log 2 - MD1")!.addEntry(2, curr);
+    return curr;
+}
+);
+
+gdd.stores.registerStore<number>("Vbus1", 0, data => {
+    const curr = Number(data);
+    $chartStore.get("Propulsion Log 2 - MD1")!.addEntry(3, curr);
+    return curr;
+}
+);
+
+gdd.stores.registerStore<number>("Ibus1", 0, data => {
+    const curr = Number(data);
+    $chartStore.get("Propulsion Log 2 - MD1")!.addEntry(4, curr);
+    return curr;
+}
+);
+
+gdd.stores.registerStore<number>("CANLog", 0);
+
+gdd.stores.registerStore<number>("Vq_Log2", 0, data => {
+    const curr = Number(data);
+    $chartStore.get("Propulsion Log 2 - MD2")!.addEntry(1, curr);
+    return curr;
+}
+);
+
+gdd.stores.registerStore<number>("Vd_Log2", 0, data => {
+    const curr = Number(data);
+    $chartStore.get("Propulsion Log 2 - MD2")!.addEntry(2, curr);
+    return curr;
+}
+);
+
+gdd.stores.registerStore<number>("Vbus2", 0, data => {
+    const curr = Number(data);
+    $chartStore.get("Propulsion Log 2 - MD2")!.addEntry(3, curr);
+    return curr;
+}
+);
+
+gdd.stores.registerStore<number>("Ibus2", 0, data => {
+    const curr = Number(data);
+    $chartStore.get("Propulsion Log 2 - MD2")!.addEntry(4, curr);
+    return curr;
+}
+);
+
+gdd.stores.registerStore<number>("Ta1", 0, data => {
+    const curr = Number(data);
+    $chartStore.get("Propulsion Log 3 - MD1")!.addEntry(1, curr);
+    return curr;
+}
+);
+
+gdd.stores.registerStore<number>("Tb1", 0, data => {
+    const curr = Number(data);
+    $chartStore.get("Propulsion Log 3 - MD1")!.addEntry(2, curr);
+    return curr;
+}
+);
+
+gdd.stores.registerStore<number>("Tc1", 0, data => {
+    const curr = Number(data);
+    $chartStore.get("Propulsion Log 3 - MD1")!.addEntry(3, curr);
+    return curr;
+}
+);
+
+gdd.stores.registerStore<number>("TCASE1", 0, data => {
+    const curr = Number(data);
+    $chartStore.get("Propulsion Log 3 - MD1")!.addEntry(4, curr);
+    return curr;
+}
+);
+
+gdd.stores.registerStore<number>("Ta2", 0, data => {
+    const curr = Number(data);
+    $chartStore.get("Propulsion Log 3 - MD2")!.addEntry(1, curr);
+    return curr;
+}
+);
+
+gdd.stores.registerStore<number>("Tb2", 0, data => {
+    const curr = Number(data);
+    $chartStore.get("Propulsion Log 3 - MD2")!.addEntry(2, curr);
+    return curr;
+}
+);
+
+gdd.stores.registerStore<number>("Tc2", 0, data => {
+    const curr = Number(data);
+    $chartStore.get("Propulsion Log 3 - MD2")!.addEntry(3, curr);
+    return curr;
+}
+);
+
+gdd.stores.registerStore<number>("TCASE2", 0, data => {
+    const curr = Number(data);
+    $chartStore.get("Propulsion Log 3 - MD2")!.addEntry(4, curr);
+    return curr;
+}
+);
+
+gdd.stores.registerStore<number>("FSMState", 0);
 
     // End of generated
 
