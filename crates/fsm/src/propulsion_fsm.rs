use crate::commons::data::Event;
use crate::commons::data::PriorityEventPubSub;
use crate::commons::traits::Runner;
use crate::commons::traits::Transition;
use crate::impl_runner_get_sub_channel;
use crate::impl_transition;
use crate::main_fsm::PROPULSION_STATE;

/// Enum representing the different states that the `PropulsionFSM` will be in.
#[derive(PartialEq, Debug, Clone, Copy)]
pub(super) enum PropulsionStates {
    PropulsionOff,
    PropulsionOn,
    PropulsionRunning,
}

pub(super) struct PropulsionFSM {
    state: PropulsionStates,
    priority_event_pub_sub: PriorityEventPubSub,
<<<<<<< HEAD
    _velocity_profile: u8, /* TODO: Change to actual velocity profile
                            * peripherals: // TODO */
=======
    _velocity_profile: u8, // TODO: Change to actual velocity profile
>>>>>>> e0645d2b
}

impl PropulsionFSM {
    pub fn new(
        priority_event_pub_sub: PriorityEventPubSub,
    ) -> Self {
        Self {
            priority_event_pub_sub,
            state: PropulsionStates::PropulsionOff,
            _velocity_profile: 0, // TODO: Change to actual velocity profile
        }
    }

    #[allow(dead_code)]
    pub(crate) fn get_state(&self) -> &PropulsionStates {
        &self.state
    }

    /// Handles the events published to the event channel or the emergency
    /// channel
    ///
    /// This method transitions the `PropulsionFSM` from one state to another
    /// depending on which state it currently is in and what event it
    /// received. If it receives an event that it wasn't expecting in the
    /// current state or if it's meant for one of the other sub-FSMs, it
    /// ignores it.
    ///
    /// # Parameters:
    /// - `event`: Event that can cause a transition in the FSM.
    ///
    /// # Returns:
    /// - `false`: If the FSM receives a `StopSubFSMs` event
    /// - `true`: Otherwise
    async fn handle(&mut self, event: Event) -> bool {
        match (&self.state, event) {
            (_, Event::Emergency) => {
                if self.state == PropulsionStates::PropulsionRunning {
                    // TODO: Send command to stop running and turn off
                } else if self.state == PropulsionStates::PropulsionOn {
                    // TODO: Send command to turn off propulsion completely
                }
                self.transition(PropulsionStates::PropulsionOff, Some(&PROPULSION_STATE)).await;
            }
            (PropulsionStates::PropulsionOff, Event::StopSubFSMs) => return false,
            (PropulsionStates::PropulsionOff, Event::PropulsionOn) => {
                self.transition(PropulsionStates::PropulsionOn, Some(&PROPULSION_STATE)).await
            }
            (PropulsionStates::PropulsionOn, Event::PropulsionOff) => {
                self.transition(PropulsionStates::PropulsionOff, Some(&PROPULSION_STATE)).await
            }
            (
                PropulsionStates::PropulsionOn,
                Event::Accelerate {
                    velocity_profile: _velocity_profile,
                },
            ) => {
                // TODO: Send self.velocity_profile to propulsion
                self.transition(PropulsionStates::PropulsionRunning, None).await
            }
            (PropulsionStates::PropulsionRunning, Event::Brake) => {
                self.transition(PropulsionStates::PropulsionOn, None).await
            }
            _ => {}
        }
        true
    }
}

impl_runner_get_sub_channel!(PropulsionFSM);
impl_transition!(PropulsionFSM, PropulsionStates);

/// Maps an index to a function that should be called upon entering a new state.
///
/// The indexes correspond to the index of each state in `PropulsionStates`.
const ENTRY_FUNCTION_MAP: [fn(); 3] = [enter_propulsion_off, enter_propulsion_on, || ()];

/// Maps an index to a function that should be called upon exiting a state.
///
/// The indexes correspond to the index of each state in `PropulsionStates`.
const EXIT_FUNCTION_MAP: [fn(); 3] = [|| (), || (), || ()];

fn enter_propulsion_on() {
    // TODO: Send command to turn on propulsion
}

fn enter_propulsion_off() {
    // TODO: Send command to turn propulsion off
}<|MERGE_RESOLUTION|>--- conflicted
+++ resolved
@@ -17,12 +17,7 @@
 pub(super) struct PropulsionFSM {
     state: PropulsionStates,
     priority_event_pub_sub: PriorityEventPubSub,
-<<<<<<< HEAD
-    _velocity_profile: u8, /* TODO: Change to actual velocity profile
-                            * peripherals: // TODO */
-=======
     _velocity_profile: u8, // TODO: Change to actual velocity profile
->>>>>>> e0645d2b
 }
 
 impl PropulsionFSM {
