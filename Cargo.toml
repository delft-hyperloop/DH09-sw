[workspace]
members = ["crates/*"]
default-members = ["crates/main"]
resolver = "2"

[workspace.dependencies]
<<<<<<< HEAD
fdcan = {version = "0.2.1", features = ["fdcan_h7"]}
stm32h7xx-hal = {version = "0.16.0", features = ["stm32h753v", "can", "device-selected"]}
=======
embassy-stm32 = { version = "*", features = [
    "defmt",
    "stm32h753zi",
    "time-driver-any",
    "exti",
    # "memory-x",
    "unstable-pac",
    "chrono",
] }
embassy-futures = "*"
embassy-boot = "*"
embassy-boot-stm32 = "*"
embassy-sync = { version = "*", features = ["defmt"] }
embassy-executor = { version = "*", features = [
    "task-arena-size-32768",
    "arch-cortex-m",
    "executor-thread",
    "defmt",
    "integrated-timers",
] }
embassy-net = { version = "*", features = [
    "medium-ethernet",
    "proto-ipv4",
    "tcp",
    "dns",
    "dhcpv4",
    "defmt",
] }
embassy-time = { version = "*" }
>>>>>>> e0645d2b

cortex-m = { version = "0.7.7", features = [
    "inline-asm",
    "critical-section-single-core",
] }
cortex-m-rt = "0.7.3"
cortex-m-semihosting = "0.5"
embedded-hal = "0.2.7"
embedded-can = "0.4.1"
embedded-hal-async = { version = "1.0" }
embedded-nal-async = { version = "0.7.1" }
embedded-io-async = { version = "0.6.1" }
embedded-storage = { version = "0.3.1" }
panic-probe = { version = "0.3", features = ["print-defmt"] }
panic-halt = "0.2.0"
panic-semihosting = "0.6.0"
futures = { version = "0.3.17", default-features = false, features = [
    "async-await",
] }
heapless = { version = "0.8", default-features = false }
rand_core = "0.6.3"
static_cell = { version = "2", features = ["nightly"] }
defmt = "*"
defmt-rtt = "*"
defmt-decoder = { version = "*", features = ["unstable"] }
defmt-semihosting = {version = "*", features = []}
anyhow = "1"

<<<<<<< HEAD
fsm = {path = "crates/fsm"}

[workspace.dependencies.embassy-stm32]
git = "https://github.com/delft-hyperloop/embassy"
rev = "0dd324f9e10b5de01b01e540696fe9f174591221"
features = [
    "defmt",
    "stm32h753zi",
    "time-driver-any",
    "exti",
    # "memory-x",
    "unstable-pac",
    "chrono",
]

[workspace.dependencies.embassy-boot]
git = "https://github.com/delft-hyperloop/embassy"
rev = "0dd324f9e10b5de01b01e540696fe9f174591221"

[workspace.dependencies.embassy-boot-stm32]
git = "https://github.com/delft-hyperloop/embassy"
rev = "0dd324f9e10b5de01b01e540696fe9f174591221"


[workspace.dependencies.embassy-sync]
git = "https://github.com/delft-hyperloop/embassy"
rev = "0dd324f9e10b5de01b01e540696fe9f174591221"
features = ["defmt"]

[workspace.dependencies.embassy-executor]
git = "https://github.com/delft-hyperloop/embassy"
rev = "0dd324f9e10b5de01b01e540696fe9f174591221"
features = [
    "task-arena-size-32768",
    "arch-cortex-m",
    "executor-thread",
    "defmt",
    # "integrated-timers",
]

[workspace.dependencies.embassy-net]
git = "https://github.com/delft-hyperloop/embassy"
rev = "0dd324f9e10b5de01b01e540696fe9f174591221"
features = [
    "medium-ethernet",
    "proto-ipv4",
    "tcp",
    "dns",
    "dhcpv4",
    "defmt",
]
=======
rtt-target = { version = "*", features=["defmt"]}
#features = ["defmt"]
panic-rtt-target = "*"
embedded-test  = { version = "0.6.0", features = ["embassy", "defmt"], path = "../embedded-test" }
fsm = { version = "*", path = "crates/fsm" }

[patch.crates-io]
embassy-stm32 = { git = "https://github.com/embassy-rs/embassy", rev = "86578acaa4d4dbed06ed4fcecec25884f6883e82" }
embassy-sync = { git = "https://github.com/embassy-rs/embassy", rev = "86578acaa4d4dbed06ed4fcecec25884f6883e82" }
embassy-boot = { git = "https://github.com/embassy-rs/embassy", rev = "86578acaa4d4dbed06ed4fcecec25884f6883e82" }
embassy-boot-stm32 = { git = "https://github.com/embassy-rs/embassy", rev = "86578acaa4d4dbed06ed4fcecec25884f6883e82" }
embassy-executor = { git = "https://github.com/embassy-rs/embassy", rev = "86578acaa4d4dbed06ed4fcecec25884f6883e82" }
embassy-net = { git = "https://github.com/embassy-rs/embassy", rev = "86578acaa4d4dbed06ed4fcecec25884f6883e82" }
embassy-time = { git = "https://github.com/embassy-rs/embassy", rev = "86578acaa4d4dbed06ed4fcecec25884f6883e82" }
embassy-futures = { git = "https://github.com/embassy-rs/embassy", rev = "86578acaa4d4dbed06ed4fcecec25884f6883e82" }
>>>>>>> e0645d2b

[workspace.dependencies.embassy-time]
git = "https://github.com/delft-hyperloop/embassy"
rev = "0dd324f9e10b5de01b01e540696fe9f174591221"

[workspace.dependencies.embassy-futures]
git = "https://github.com/delft-hyperloop/embassy"
rev = "0dd324f9e10b5de01b01e540696fe9f174591221"

[patch.crates-io]
defmt = { git = "https://github.com/knurling-rs/defmt", rev = "b7a89f56059fc66ac3c7cc3445d092829599e699" }
defmt-rtt = { git = "https://github.com/knurling-rs/defmt", rev = "b7a89f56059fc66ac3c7cc3445d092829599e699" }
defmt-semihosting = { git = "https://github.com/knurling-rs/defmt", rev = "b7a89f56059fc66ac3c7cc3445d092829599e699" }
defmt-decoder = { git = "https://github.com/knurling-rs/defmt", rev = "b7a89f56059fc66ac3c7cc3445d092829599e699" }

#embedded-tests = {git = "https://github.com/probe-rs/embedded-test", rev = "ecec5b545afd05087bb3f2eab421324ae7641e17"}
#embedded-tests-macros = {git="https://github.com/probe-rs/embedded-test", rev="ecec5b545afd05087bb3f2eab421324ae7641e17"}

rtt-target = { git = "https://github.com/probe-rs/rtt-target", rev = "ab0fb987fae742a33b843ca92a5c8da75ede38cc" }
#panic-rtt-target = { git = "https://github.com/probe-rs/rtt-target", rev = "ab0fb987fae742a33b843ca92a5c8da75ede38cc" }<|MERGE_RESOLUTION|>--- conflicted
+++ resolved
@@ -4,40 +4,8 @@
 resolver = "2"
 
 [workspace.dependencies]
-<<<<<<< HEAD
 fdcan = {version = "0.2.1", features = ["fdcan_h7"]}
 stm32h7xx-hal = {version = "0.16.0", features = ["stm32h753v", "can", "device-selected"]}
-=======
-embassy-stm32 = { version = "*", features = [
-    "defmt",
-    "stm32h753zi",
-    "time-driver-any",
-    "exti",
-    # "memory-x",
-    "unstable-pac",
-    "chrono",
-] }
-embassy-futures = "*"
-embassy-boot = "*"
-embassy-boot-stm32 = "*"
-embassy-sync = { version = "*", features = ["defmt"] }
-embassy-executor = { version = "*", features = [
-    "task-arena-size-32768",
-    "arch-cortex-m",
-    "executor-thread",
-    "defmt",
-    "integrated-timers",
-] }
-embassy-net = { version = "*", features = [
-    "medium-ethernet",
-    "proto-ipv4",
-    "tcp",
-    "dns",
-    "dhcpv4",
-    "defmt",
-] }
-embassy-time = { version = "*" }
->>>>>>> e0645d2b
 
 cortex-m = { version = "0.7.7", features = [
     "inline-asm",
@@ -66,8 +34,11 @@
 defmt-semihosting = {version = "*", features = []}
 anyhow = "1"
 
-<<<<<<< HEAD
 fsm = {path = "crates/fsm"}
+embedded-test  = { version = "0.6.0", features = ["embassy", "defmt"] }
+rtt-target = { version = "*", features=["defmt"]}
+#features = ["defmt"]
+panic-rtt-target = "*"
 
 [workspace.dependencies.embassy-stm32]
 git = "https://github.com/delft-hyperloop/embassy"
@@ -118,23 +89,6 @@
     "dhcpv4",
     "defmt",
 ]
-=======
-rtt-target = { version = "*", features=["defmt"]}
-#features = ["defmt"]
-panic-rtt-target = "*"
-embedded-test  = { version = "0.6.0", features = ["embassy", "defmt"], path = "../embedded-test" }
-fsm = { version = "*", path = "crates/fsm" }
-
-[patch.crates-io]
-embassy-stm32 = { git = "https://github.com/embassy-rs/embassy", rev = "86578acaa4d4dbed06ed4fcecec25884f6883e82" }
-embassy-sync = { git = "https://github.com/embassy-rs/embassy", rev = "86578acaa4d4dbed06ed4fcecec25884f6883e82" }
-embassy-boot = { git = "https://github.com/embassy-rs/embassy", rev = "86578acaa4d4dbed06ed4fcecec25884f6883e82" }
-embassy-boot-stm32 = { git = "https://github.com/embassy-rs/embassy", rev = "86578acaa4d4dbed06ed4fcecec25884f6883e82" }
-embassy-executor = { git = "https://github.com/embassy-rs/embassy", rev = "86578acaa4d4dbed06ed4fcecec25884f6883e82" }
-embassy-net = { git = "https://github.com/embassy-rs/embassy", rev = "86578acaa4d4dbed06ed4fcecec25884f6883e82" }
-embassy-time = { git = "https://github.com/embassy-rs/embassy", rev = "86578acaa4d4dbed06ed4fcecec25884f6883e82" }
-embassy-futures = { git = "https://github.com/embassy-rs/embassy", rev = "86578acaa4d4dbed06ed4fcecec25884f6883e82" }
->>>>>>> e0645d2b
 
 [workspace.dependencies.embassy-time]
 git = "https://github.com/delft-hyperloop/embassy"
