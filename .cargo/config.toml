[target.thumbv7em-none-eabihf]
# add `-d cpu,guest_errors` to debug guest errors
<<<<<<< HEAD
# runner = "qemu-system-arm -cpu cortex-m7 -machine mps2-an500 -nographic -semihosting-config enable=on,target=native -kernel"
#runner = "arch gdb-multiarch -q -x openocd.gdb"
runner = "probe-rs run --chip STM32h753zitx --probe 0483:374e:0026003E3233511239363634" # main
# runner = "probe-rs run --chip STM32h753zitx --probe 483:374e:004000283532511331333430" # CAN sender
=======
runner = "probe-rs run --chip STM32H753ZITx"
# runner = "gdb -q -x openocd.gdb"
>>>>>>> e0645d2b

[target.'cfg(all(target_arch = "arm", target_os = "none"))']
rustflags = [
  "-C", "linker=flip-link",
]

[build]
# Pick ONE of these default compilation targets
# target = "thumbv6m-none-eabi"        # Cortex-M0 and Cortex-M0+
# target = "thumbv7m-none-eabi"        # Cortex-M3
# target = "thumbv7em-none-eabi"       # Cortex-M4 and Cortex-M7 (no FPU)
target = "thumbv7em-none-eabihf"     # Cortex-M4F and Cortex-M7F (with FPU)
# target = "thumbv8m.base-none-eabi"   # Cortex-M23
# target = "thumbv8m.main-none-eabi"   # Cortex-M33 (no FPU)
# target = "thumbv8m.main-none-eabihf" # Cortex-M33 (with FPU)

[env]
<<<<<<< HEAD
DEFMT_LOG = "info"
=======
DEFMT_LOG = "info"

[rust]
debug-assertions = true
>>>>>>> e0645d2b
<|MERGE_RESOLUTION|>--- conflicted
+++ resolved
@@ -1,14 +1,9 @@
 [target.thumbv7em-none-eabihf]
 # add `-d cpu,guest_errors` to debug guest errors
-<<<<<<< HEAD
 # runner = "qemu-system-arm -cpu cortex-m7 -machine mps2-an500 -nographic -semihosting-config enable=on,target=native -kernel"
 #runner = "arch gdb-multiarch -q -x openocd.gdb"
 runner = "probe-rs run --chip STM32h753zitx --probe 0483:374e:0026003E3233511239363634" # main
 # runner = "probe-rs run --chip STM32h753zitx --probe 483:374e:004000283532511331333430" # CAN sender
-=======
-runner = "probe-rs run --chip STM32H753ZITx"
-# runner = "gdb -q -x openocd.gdb"
->>>>>>> e0645d2b
 
 [target.'cfg(all(target_arch = "arm", target_os = "none"))']
 rustflags = [
@@ -26,11 +21,7 @@
 # target = "thumbv8m.main-none-eabihf" # Cortex-M33 (with FPU)
 
 [env]
-<<<<<<< HEAD
-DEFMT_LOG = "info"
-=======
 DEFMT_LOG = "info"
 
 [rust]
-debug-assertions = true
->>>>>>> e0645d2b
+debug-assertions = true