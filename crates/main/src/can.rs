--- conflicted
+++ resolved
@@ -1,221 +1,2 @@
-<<<<<<< HEAD
-//! Module that deals with communication to the CAN bus.
-//!
-//! The main type is [`CanInterface`], which is used to
-//! expose an interface to the CAN implementation.
-//!
-//! The two main methods it exposes are [`CanInterface::new_subscriber`]
-//! to get a subscriber which receives CAN messages, and
-//! [`CanInterface::new_sender`] which allows other parts of the code to
-//! send CAN messages over the bus.
-//!
-//! The received messages are listened for in [`can_rx_task`].
-//! The sent messages are forwarded to the CAN bus in [`can_tx_task`].
-
-use defmt::*;
-use embassy_executor::Spawner;
-use embassy_stm32::can::frame::FdFrame;
-use embassy_stm32::can::Can;
-use embassy_stm32::can::CanRx;
-use embassy_stm32::can::CanTx;
-use embassy_sync::blocking_mutex::raw::NoopRawMutex;
-use embassy_sync::priority_channel::PriorityChannel;
-use embassy_sync::priority_channel::{self};
-use embassy_sync::pubsub::PubSubChannel;
-use embassy_sync::pubsub::Publisher;
-use embassy_sync::pubsub::Subscriber;
-use embassy_time::Instant;
-use embassy_time::Timer;
-use embedded_can::Id;
-use static_cell::StaticCell;
-
-#[derive(Debug, Clone)]
-pub struct CanEnvelope {
-    envelope: embassy_stm32::can::frame::FdEnvelope,
-}
-
-impl CanEnvelope {
-    pub fn new_from_frame(frame: FdFrame) -> Self {
-        Self {
-            envelope: embassy_stm32::can::frame::FdEnvelope {
-                frame,
-                ts: Instant::now(),
-            },
-        }
-    }
-
-    pub fn id(&self) -> &Id {
-        self.envelope.frame.id()
-    }
-
-    pub fn payload(&self) -> &[u8] {
-        self.envelope.frame.data()
-    }
-
-    pub fn timestamp(&self) -> Instant {
-        self.envelope.ts
-    }
-}
-
-impl core::cmp::PartialEq for CanEnvelope {
-    fn eq(&self, other: &Self) -> bool {
-        self.envelope.frame.id() == other.envelope.frame.id()
-    }
-}
-
-impl core::cmp::PartialOrd for CanEnvelope {
-    fn partial_cmp(&self, other: &Self) -> Option<core::cmp::Ordering> {
-        self.envelope
-            .frame
-            .id()
-            .partial_cmp(&other.envelope.frame.id())
-    }
-}
-
-impl core::cmp::Eq for CanEnvelope {}
-
-impl core::cmp::Ord for CanEnvelope {
-    fn cmp(&self, other: &Self) -> core::cmp::Ordering {
-        self.envelope.frame.id().cmp(&other.envelope.frame.id())
-    }
-}
-
-const CAN_RX_CAPACITY: usize = 4;
-const CAN_RX_SUBSCRIBERS: usize = 4;
-const CAN_RX_PUBLISHERS: usize = 1;
-
-type CanRxChannel = PubSubChannel<
-    NoopRawMutex,
-    CanEnvelope,
-    CAN_RX_CAPACITY,
-    CAN_RX_SUBSCRIBERS,
-    CAN_RX_PUBLISHERS,
->;
-pub type CanRxSubscriber<'a> = Subscriber<
-    'a,
-    NoopRawMutex,
-    CanEnvelope,
-    CAN_RX_CAPACITY,
-    CAN_RX_SUBSCRIBERS,
-    CAN_RX_PUBLISHERS,
->;
-type CanRxPublisher<'a> = Publisher<
-    'a,
-    NoopRawMutex,
-    CanEnvelope,
-    CAN_RX_CAPACITY,
-    CAN_RX_SUBSCRIBERS,
-    CAN_RX_PUBLISHERS,
->;
-
-/// Task that listens for CAN messages sent over the CAN bus and forwards them
-/// to the RX channel.
-///
-/// Tasks interested in receiving CAN messages should subscribe to the RX
-/// channel, which they can do through [`CanInterface::new_subscriber`].
-#[embassy_executor::task]
-async fn can_rx_task(mut can: CanRx<'static>, publisher: CanRxPublisher<'static>) -> ! {
-    let mut error_counter: usize = 0;
-    loop {
-        match can.read_fd().await {
-            Ok(envelope) => {
-                defmt::info!("Envelope: {:?}", &envelope);
-                publisher.publish(CanEnvelope { envelope }).await;
-            }
-            Err(e) => {
-                if error_counter < 10 || error_counter % 2500 == 0 {
-                    error!(
-                        "[CAN] Error reading from CAN bus (#{}): {:?}",
-                        error_counter, e
-                    );
-                }
-                Timer::after_millis(500).await;
-                error_counter = error_counter.wrapping_add(1);
-            }
-        }
-    }
-}
-
-const CAN_TX_CAPACITY: usize = 32;
-type CanTxChannelKind = heapless::binary_heap::Min;
-type CanTxChannel = PriorityChannel<NoopRawMutex, CanEnvelope, CanTxChannelKind, CAN_TX_CAPACITY>;
-pub type CanTxSender<'a> =
-    priority_channel::Sender<'a, NoopRawMutex, CanEnvelope, CanTxChannelKind, CAN_TX_CAPACITY>;
-type CanTxReceiver<'a> =
-    priority_channel::Receiver<'a, NoopRawMutex, CanEnvelope, CanTxChannelKind, CAN_TX_CAPACITY>;
-
-/// Task that sends CAN envelopes received from the TX channel over the CAN bus.
-#[embassy_executor::task]
-async fn can_tx_task(
-    mut can: CanTx<'static>,
-    // mut retransmit_sender: CanTxSender<'static>,
-    rx: CanTxReceiver<'static>,
-) -> ! {
-    loop {
-        let envelope = rx.receive().await;
-        let frame = can.write_fd(&envelope.envelope.frame).await;
-        match frame {
-            None => {
-                // Success
-            }
-            Some(_e) => {
-                // retransmit_sender.send(envelope).await;
-            }
-        }
-    }
-}
-
-pub struct CanInterface {
-    rx_channel: CanRxChannel,
-    tx_channel: CanTxChannel,
-}
-
-impl CanInterface {
-    /// Initializes the CAN interface.
-    ///
-    /// This function should be called once at the beginning of the program.
-    ///
-    /// It takes in the CAN peripheral, which should be initialized and
-    /// configured before calling this function, and a spawner, which is
-    /// used to spawn the RX and TX tasks.
-    pub fn new(can: Can<'static>, spawner: Spawner) -> &'static Self {
-        static CAN_INTERFACE: StaticCell<CanInterface> = StaticCell::new();
-
-        let rx_channel = CanRxChannel::new();
-        let tx_channel = CanTxChannel::new();
-
-        let interface = CAN_INTERFACE.init(Self {
-            rx_channel,
-            tx_channel,
-        });
-
-        let (can_tx, can_rx, _props) = can.split();
-        let publisher = unwrap!(interface.rx_channel.publisher());
-        let receiver = interface.tx_channel.receiver();
-
-        unwrap!(spawner.spawn(can_rx_task(can_rx, publisher)));
-        unwrap!(spawner.spawn(can_tx_task(can_tx, receiver)));
-
-        interface
-    }
-
-    /// Adds a new subscriber to the RX channel.
-    ///
-    /// The subscriber will be notified about all the
-    /// CAN messages received from the CAN bus.
-    pub fn new_subscriber(&self) -> CanRxSubscriber<'_> {
-        unwrap!(self.rx_channel.subscriber())
-    }
-
-    /// Adds a new sender to the TX channel.
-    ///
-    /// The sender can be used to send messages on
-    /// the CAN bus.
-    pub fn new_sender(&self) -> CanTxSender<'_> {
-        self.tx_channel.sender()
-    }
-}
-=======
 pub mod can1;
-pub mod can2;
->>>>>>> 4215ecc2
+pub mod can2;