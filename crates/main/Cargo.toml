[package]
name = "main"
version = "0.1.0"
edition = "2021"

[features]

[dependencies]
embassy-stm32.workspace = true
embassy-sync.workspace = true
embassy-boot.workspace = true
embassy-boot-stm32.workspace = true
embassy-executor.workspace = true
embassy-net.workspace = true
embassy-time.workspace = true
panic-probe.workspace = true
cortex-m.workspace = true
cortex-m-rt.workspace = true
cortex-m-semihosting.workspace = true
embedded-storage.workspace = true
embedded-io-async.workspace = true
rand_core.workspace = true
static_cell.workspace = true
heapless.workspace = true
defmt.workspace = true
<<<<<<< HEAD
defmt-rtt.workspace = true
=======
defmt-rtt = {workspace = true, optional = true}
defmt-semihosting = {workspace = true, optional = true}
fsm = { path = "../fsm" }

[lints.rust]
missing_docs = "warn"
missing_debug_implementations = "warn"
missing_copy_implementations = "warn"

[lints.clippy]
redundant_static_lifetimes = "allow"
missing_docs_in_private_items = "warn"
missing_safety_doc = "warn"
undocumented_unsafe_blocks = "warn"
>>>>>>> 304e6554
<|MERGE_RESOLUTION|>--- conflicted
+++ resolved
@@ -23,9 +23,6 @@
 static_cell.workspace = true
 heapless.workspace = true
 defmt.workspace = true
-<<<<<<< HEAD
-defmt-rtt.workspace = true
-=======
 defmt-rtt = {workspace = true, optional = true}
 defmt-semihosting = {workspace = true, optional = true}
 fsm = { path = "../fsm" }
@@ -39,5 +36,4 @@
 redundant_static_lifetimes = "allow"
 missing_docs_in_private_items = "warn"
 missing_safety_doc = "warn"
-undocumented_unsafe_blocks = "warn"
->>>>>>> 304e6554
+undocumented_unsafe_blocks = "warn"