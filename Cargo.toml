[workspace]
members = ["crates/*"]
default-members = ["crates/main"]
resolver = "2"

[workspace.dependencies]
fdcan = {version = "0.2.1", features = ["fdcan_h7"]}
stm32h7xx-hal = {version = "0.16.0", features = ["stm32h753v","can", "device-selected"]}
embassy-stm32 = { version = "*", features = [
<<<<<<< HEAD
    "defmt",
=======
    # "defmt",
>>>>>>> 25c60f7d
    "stm32h753zi",
    "time-driver-any",
    "exti",
    # "memory-x",
    "unstable-pac",
    "chrono",
] }
embassy-boot = "*"
embassy-boot-stm32 = "*"
embassy-sync = { version = "*", features = ["defmt"] }
embassy-executor = { version = "*", features = [
    "task-arena-size-32768",
    "arch-cortex-m",
    "executor-thread",
<<<<<<< HEAD
    "defmt",
=======
     "defmt",
>>>>>>> 25c60f7d
    "integrated-timers",
] }
embassy-net = { version = "*", features = [
    "medium-ethernet",
    "proto-ipv4",
    "tcp",
    "dns",
    "dhcpv4",
<<<<<<< HEAD
    "defmt",
] }
embassy-time = { version = "*" }
=======
]}
embassy-time = {version = "*"}
embassy-futures = {version = "*"}
>>>>>>> 25c60f7d

cortex-m = { version = "0.7.7", features = [
    "inline-asm",
    "critical-section-single-core",
] }
cortex-m-rt = "0.7.3"
cortex-m-semihosting = "0.5"
embedded-hal = "0.2.7"
embedded-can = "0.4.1"
embedded-hal-async = { version = "1.0" }
embedded-nal-async = { version = "0.7.1" }
embedded-io-async = { version = "0.6.1" }
embedded-storage = { version = "0.3.1" }
panic-probe = { version = "0.3", features = ["print-defmt"] }
panic-halt = "0.2.0"
panic-semihosting = "0.6.0"
futures = { version = "0.3.17", default-features = false, features = [
    "async-await",
] }
heapless = { version = "0.8", default-features = false }
rand_core = "0.6.3"
<<<<<<< HEAD
static_cell = { version = "2", features = ["nightly"] }
defmt = "*"
defmt-rtt = "*"
defmt-decoder = { version = "*", features = ["unstable"] }
defmt-semihosting = {version = "*", features = []}
anyhow = "1"

fsm = {path = "crates/fsm"}

[patch.crates-io]
embassy-stm32 = { git = "https://github.com/embassy-rs/embassy", rev = "af6fbb0ee19c5200bb4bafb9a10c7557fbcd460c" }
embassy-sync = { git = "https://github.com/embassy-rs/embassy", rev = "af6fbb0ee19c5200bb4bafb9a10c7557fbcd460c" }
embassy-boot = { git = "https://github.com/embassy-rs/embassy", rev = "af6fbb0ee19c5200bb4bafb9a10c7557fbcd460c" }
embassy-boot-stm32 = { git = "https://github.com/embassy-rs/embassy", rev = "af6fbb0ee19c5200bb4bafb9a10c7557fbcd460c" }
embassy-executor = { git = "https://github.com/embassy-rs/embassy", rev = "af6fbb0ee19c5200bb4bafb9a10c7557fbcd460c" }
embassy-net = { git = "https://github.com/embassy-rs/embassy", rev = "af6fbb0ee19c5200bb4bafb9a10c7557fbcd460c" }
embassy-time = { git = "https://github.com/embassy-rs/embassy", rev = "af6fbb0ee19c5200bb4bafb9a10c7557fbcd460c" }

defmt = { git = "https://github.com/knurling-rs/defmt", rev = "b7a89f56059fc66ac3c7cc3445d092829599e699" }
defmt-rtt = { git = "https://github.com/knurling-rs/defmt", rev = "b7a89f56059fc66ac3c7cc3445d092829599e699" }
defmt-semihosting = { git = "https://github.com/knurling-rs/defmt", rev = "b7a89f56059fc66ac3c7cc3445d092829599e699" }
defmt-decoder = { git = "https://github.com/knurling-rs/defmt", rev = "b7a89f56059fc66ac3c7cc3445d092829599e699" }
=======
static_cell = "2"
 defmt = "0.3"
 defmt-rtt = "0.4"
panic-probe = {version = "0.3", features = ["print-defmt"]}

[patch.crates-io]
embassy-stm32 = { path = "../embassy/embassy-stm32" }
embassy-sync = { path = "../embassy/embassy-sync" }
embassy-boot = { path = "../embassy/embassy-boot" }
embassy-boot-stm32 = { path = "../embassy/embassy-boot-stm32" }
embassy-executor = { path = "../embassy/embassy-executor" }
embassy-net = { path = "../embassy/embassy-net" }
embassy-time = { path = "../embassy/embassy-time" }
embassy-futures = { path = "../embassy/embassy-futures" }
>>>>>>> 25c60f7d
<|MERGE_RESOLUTION|>--- conflicted
+++ resolved
@@ -7,11 +7,7 @@
 fdcan = {version = "0.2.1", features = ["fdcan_h7"]}
 stm32h7xx-hal = {version = "0.16.0", features = ["stm32h753v","can", "device-selected"]}
 embassy-stm32 = { version = "*", features = [
-<<<<<<< HEAD
     "defmt",
-=======
-    # "defmt",
->>>>>>> 25c60f7d
     "stm32h753zi",
     "time-driver-any",
     "exti",
@@ -26,11 +22,7 @@
     "task-arena-size-32768",
     "arch-cortex-m",
     "executor-thread",
-<<<<<<< HEAD
     "defmt",
-=======
-     "defmt",
->>>>>>> 25c60f7d
     "integrated-timers",
 ] }
 embassy-net = { version = "*", features = [
@@ -39,15 +31,10 @@
     "tcp",
     "dns",
     "dhcpv4",
-<<<<<<< HEAD
     "defmt",
 ] }
 embassy-time = { version = "*" }
-=======
-]}
-embassy-time = {version = "*"}
 embassy-futures = {version = "*"}
->>>>>>> 25c60f7d
 
 cortex-m = { version = "0.7.7", features = [
     "inline-asm",
@@ -69,7 +56,6 @@
 ] }
 heapless = { version = "0.8", default-features = false }
 rand_core = "0.6.3"
-<<<<<<< HEAD
 static_cell = { version = "2", features = ["nightly"] }
 defmt = "*"
 defmt-rtt = "*"
@@ -87,24 +73,9 @@
 embassy-executor = { git = "https://github.com/embassy-rs/embassy", rev = "af6fbb0ee19c5200bb4bafb9a10c7557fbcd460c" }
 embassy-net = { git = "https://github.com/embassy-rs/embassy", rev = "af6fbb0ee19c5200bb4bafb9a10c7557fbcd460c" }
 embassy-time = { git = "https://github.com/embassy-rs/embassy", rev = "af6fbb0ee19c5200bb4bafb9a10c7557fbcd460c" }
+embassy-futures = { git = "https://github.com/embassy-rs/embassy", rev = "af6fbb0ee19c5200bb4bafb9a10c7557fbcd460c" }
 
 defmt = { git = "https://github.com/knurling-rs/defmt", rev = "b7a89f56059fc66ac3c7cc3445d092829599e699" }
 defmt-rtt = { git = "https://github.com/knurling-rs/defmt", rev = "b7a89f56059fc66ac3c7cc3445d092829599e699" }
 defmt-semihosting = { git = "https://github.com/knurling-rs/defmt", rev = "b7a89f56059fc66ac3c7cc3445d092829599e699" }
-defmt-decoder = { git = "https://github.com/knurling-rs/defmt", rev = "b7a89f56059fc66ac3c7cc3445d092829599e699" }
-=======
-static_cell = "2"
- defmt = "0.3"
- defmt-rtt = "0.4"
-panic-probe = {version = "0.3", features = ["print-defmt"]}
-
-[patch.crates-io]
-embassy-stm32 = { path = "../embassy/embassy-stm32" }
-embassy-sync = { path = "../embassy/embassy-sync" }
-embassy-boot = { path = "../embassy/embassy-boot" }
-embassy-boot-stm32 = { path = "../embassy/embassy-boot-stm32" }
-embassy-executor = { path = "../embassy/embassy-executor" }
-embassy-net = { path = "../embassy/embassy-net" }
-embassy-time = { path = "../embassy/embassy-time" }
-embassy-futures = { path = "../embassy/embassy-futures" }
->>>>>>> 25c60f7d
+defmt-decoder = { git = "https://github.com/knurling-rs/defmt", rev = "b7a89f56059fc66ac3c7cc3445d092829599e699" }